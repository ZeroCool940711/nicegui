--- conflicted
+++ resolved
@@ -11,81 +11,38 @@
 
 
 class Code(Element):
-    """Code block element with syntax highlighting.
 
-    This element displays a code block with syntax highlighting. It provides a copy button to easily copy the code to the clipboard.
-
-    Attributes:
-
-        - content (str): The code to display.
-        - language (str, optional): The language of the code (default: "python").
-
-    Examples:
-        Create a Code element with Python code:
-
-        >>> code = Code('print("Hello, World!")')
-
-        Create a Code element with JavaScript code:
-
-        >>> code = Code('console.log("Hello, World!")', language='javascript')
-    """
-
-    def __init__(self, content: str, *, language: Optional[str] = "python") -> None:
+    def __init__(self, content: str, *, language: Optional[str] = 'python') -> None:
         """Code
 
-        Args:
+        This element displays a code block with syntax highlighting.
 
-            - content (str): The code to display.
-            - language (str, optional): The language of the code (default: "python").
+        :param content: code to display
+        :param language: language of the code (default: "python")
         """
         super().__init__()
-        self._classes.append("nicegui-code")
+        self._classes.append('nicegui-code')
 
         self.content = remove_indentation(content)
 
         with self:
-<<<<<<< HEAD
-            self.markdown = markdown(f"```{language}\n{self.content}\n```").classes(
-                "overflow-auto"
-            )
-            self.copy_button = (
-                button(icon="content_copy", on_click=self.show_checkmark)
-                .props("round flat size=sm")
-                .classes("absolute right-2 top-2 opacity-20 hover:opacity-80")
-            )
-            self.copy_button._props[
-                "onclick"
-            ] = f"navigator.clipboard.writeText({json.dumps(self.content)})"
-=======
             self.markdown = markdown(f'```{language}\n{self.content}\n```').classes('overflow-auto')
             self.copy_button = button(icon='content_copy', on_click=self.show_checkmark) \
                 .props('round flat size=sm').classes('absolute right-2 top-2 opacity-20 hover:opacity-80') \
                 .on('click', js_handler=f'() => navigator.clipboard.writeText({json.dumps(self.content)})')
->>>>>>> 1d231084
 
         self._last_scroll: float = 0.0
-        self.markdown.on("scroll", self._handle_scroll)
+        self.markdown.on('scroll', self._handle_scroll)
         timer(0.1, self._update_copy_button)
 
     async def show_checkmark(self) -> None:
-        """Show a checkmark icon for 3 seconds.
-
-        This method changes the icon of the copy button to a checkmark for 3 seconds, indicating that the code has been copied to the clipboard.
-        """
-        self.copy_button.props("icon=check")
+        """Show a checkmark icon for 3 seconds."""
+        self.copy_button.props('icon=check')
         await asyncio.sleep(3.0)
-        self.copy_button.props("icon=content_copy")
+        self.copy_button.props('icon=content_copy')
 
     def _handle_scroll(self) -> None:
-        """Handle the scroll event.
-
-        This method is called when the code block is scrolled. It updates the timestamp of the last scroll event.
-        """
         self._last_scroll = time.time()
 
     def _update_copy_button(self) -> None:
-        """Update the visibility of the copy button.
-
-        This method checks if enough time has passed since the last scroll event and updates the visibility of the copy button accordingly.
-        """
         self.copy_button.set_visibility(time.time() > self._last_scroll + 1.0)