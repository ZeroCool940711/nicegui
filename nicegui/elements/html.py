--- conflicted
+++ resolved
@@ -2,28 +2,7 @@
 
 
 class Html(ContentElement):
-    """Represents an HTML element that renders arbitrary HTML onto the page.
 
-<<<<<<< HEAD
-    This class is a subclass of `ContentElement` and can be used to display custom HTML code on the page.
-    It provides methods to add HTML code into the head or body of the document.
-
-    Attributes:
-        tag (str): The HTML tag to be used for rendering the element. By default, it is set to 'div'.
-        content (str): The HTML code to be displayed.
-
-    Example:
-        html_element = Html('<h1>Hello, World!</h1>')
-    """
-
-    def __init__(self, content: str = "") -> None:
-        """Initializes a new instance of the Html class.
-
-        Args:
-            content (str, optional): The HTML code to be displayed. Defaults to an empty string.
-        """
-        super().__init__(tag="div", content=content)
-=======
     def __init__(self, content: str = '', *, tag: str = 'div') -> None:
         """HTML Element
 
@@ -35,5 +14,4 @@
         :param content: the HTML code to be displayed
         :param tag: the HTML tag to wrap the content in (default: "div")
         """
-        super().__init__(tag=tag, content=content)
->>>>>>> fb3666a1
+        super().__init__(tag=tag, content=content)