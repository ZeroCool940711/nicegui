--- conflicted
+++ resolved
@@ -122,7 +122,7 @@
         """Circular Progress
 
         A circular progress bar wrapping Quasar's
-        [QCircularProgress ](https://quasar.dev/vue-components/circular-progress).
+        `QCircularProgress <https://quasar.dev/vue-components/circular-progress>`_.
 
         :param value: the initial value of the field
         :param min: the minimum value (default: 0.0)
@@ -176,12 +176,6 @@
 
         if show_value:
             with self:
-<<<<<<< HEAD
-                label().classes(
-                    f"absolute-center text-xs text-{text_color}"
-                ).bind_text_from(self, "value")
-=======
                 label().classes("absolute-center text-xs").bind_text_from(
                     self, "value"
-                ).tailwind.text_color(text_color)
->>>>>>> 1cceb5a2
+                ).tailwind.text_color(text_color)