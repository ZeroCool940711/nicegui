--- conflicted
+++ resolved
@@ -5,35 +5,7 @@
 from .navigate import Navigate as navigate
 
 
-<<<<<<< HEAD
-def open(
-    target: Union[Callable[..., Any], str, Element], new_tab: bool = False
-) -> None:  # pylint: disable=redefined-builtin
-    """Open
-
-    Can be used to programmatically trigger redirects for a specific client.
-
-    When using the `new_tab` parameter, the browser might block the new tab.
-    This is a browser setting and cannot be changed by the application.
-    You might want to use `ui.link` and its `new_tab` parameter instead.
-
-    Note: When using an [auto-index page ](/documentation/section_pages_routing#auto-index_page) (e.g. no `@page` decorator),
-    all clients (i.e. browsers) connected to the page will open the target URL unless a socket is specified.
-    User events like button clicks provide such a socket.
-
-    - target: page function, NiceGUI element on the same page or string that is a an absolute URL or relative path from base URL
-    - new_tab: whether to open the target in a new tab (might be blocked by the browser)
-    """
-    if isinstance(target, str):
-        path = target
-    elif isinstance(target, Element):
-        path = f"#c{target.id}"
-    elif callable(target):
-        path = Client.page_routes[target]
-    context.get_client().open(path, new_tab)
-=======
 def open(target: Union[Callable[..., Any], str, Element], new_tab: bool = False) -> None:  # pylint: disable=redefined-builtin
     """DEPRECATED: use `ui.navigate.to` instead"""
     log.warning('"ui.open" is deprecated. Use "ui.navigate.to" instead.')
-    navigate.to(target, new_tab)
->>>>>>> fb3666a1
+    navigate.to(target, new_tab)