__all__ = [
    'element',
    'aggrid',
    'audio',
    'avatar',
    'badge',
    'button',
    'card',
    'card_actions',
    'card_section',
    'carousel',
    'carousel_slide',
    'chart',
    'chat_message',
    'checkbox',
    'clipboard',
    'code',
    'color_input',
    'color_picker',
    'colors',
    'column',
    'context_menu',
    'dark_mode',
    'date',
    'dialog',
    'echart',
    'editor',
    'expansion',
    'grid',
    'highchart',
    'html',
    'icon',
    'image',
    'input',
    'interactive_image',
    'item',
    'item_label',
    'item_section',
    'joystick',
    'json_editor',
    'keyboard',
    'knob',
    'label',
    'leaflet',
    'line_plot',
    'link',
    'link_target',
    'list',
    'log',
    'markdown',
    'menu',
    'menu_item',
    'mermaid',
    'navigate',
    'notification',
    'number',
    'pagination',
    'plotly',
    'circular_progress',
    'linear_progress',
    'pyplot',
    'query',
    'radio',
    'restructured_text',
    'row',
    'scene',
    'scroll_area',
    'select',
    'separator',
    'slider',
    'space',
    'spinner',
    'splitter',
    'step',
    'stepper',
    'stepper_navigation',
    'switch',
    'table',
    'tab',
    'tab_panel',
    'tab_panels',
    'tabs',
    'textarea',
    'time',
    'timer',
    'timeline',
    'timeline_entry',
    'toggle',
    'tooltip',
    'tree',
    'upload',
    'video',
    'download',
    'add_body_html',
    'add_head_html',
    'run_javascript',
    'notify',
    'open',
    'page_title',
    'refreshable',
    'refreshable_method',
    'state',
    'update',
    'page',
    'drawer',
    'footer',
    'header',
    'left_drawer',
    'on',
    'page_sticky',
    'right_drawer',
    'run',
    'run_with',
]
from . import alignment
from .element import Element as element
from .elements.aggrid import AgGrid as aggrid
from .elements.audio import Audio as audio
from .elements.avatar import Avatar as avatar
from .elements.badge import Badge as badge
from .elements.button import Button as button
from .elements.card import Card as card
from .elements.card import CardActions as card_actions
from .elements.card import CardSection as card_section
from .elements.carousel import Carousel as carousel
from .elements.carousel import CarouselSlide as carousel_slide
from .elements.chart import chart
from .elements.chat_message import ChatMessage as chat_message
from .elements.checkbox import Checkbox as checkbox
from .elements.code import Code as code
from .elements.color_input import ColorInput as color_input
from .elements.color_picker import ColorPicker as color_picker
from .elements.colors import Colors as colors
from .elements.column import Column as column
from .elements.context_menu import ContextMenu as context_menu
from .elements.dark_mode import DarkMode as dark_mode
from .elements.date import Date as date
from .elements.dialog import Dialog as dialog
from .elements.echart import EChart as echart
from .elements.editor import Editor as editor
from .elements.expansion import Expansion as expansion
from .elements.grid import Grid as grid
from .elements.highchart import highchart
from .elements.html import Html as html
from .elements.icon import Icon as icon
from .elements.image import Image as image
from .elements.input import Input as input  # pylint: disable=redefined-builtin
from .elements.interactive_image import InteractiveImage as interactive_image
from .elements.joystick import Joystick as joystick
from .elements.json_editor import JsonEditor as json_editor
from .elements.keyboard import Keyboard as keyboard
from .elements.knob import Knob as knob
from .elements.label import Label as label
from .elements.leaflet import Leaflet as leaflet
from .elements.line_plot import LinePlot as line_plot
from .elements.link import Link as link
from .elements.link import LinkTarget as link_target
from .elements.list import Item as item
from .elements.list import ItemLabel as item_label
from .elements.list import ItemSection as item_section
from .elements.list import List as list  # pylint: disable=redefined-builtin
from .elements.log import Log as log
from .elements.markdown import Markdown as markdown
from .elements.menu import Menu as menu
from .elements.menu import MenuItem as menu_item
from .elements.mermaid import Mermaid as mermaid
from .elements.notification import Notification as notification
from .elements.number import Number as number
from .elements.pagination import Pagination as pagination
from .elements.plotly import Plotly as plotly
from .elements.progress import CircularProgress as circular_progress
from .elements.progress import LinearProgress as linear_progress
from .elements.pyplot import Pyplot as pyplot
from .elements.query import Query as query
from .elements.radio import Radio as radio
from .elements.restructured_text import ReStructuredText as restructured_text
from .elements.row import Row as row
from .elements.scene import Scene as scene
from .elements.scroll_area import ScrollArea as scroll_area
from .elements.select import Select as select
from .elements.separator import Separator as separator
from .elements.slider import Slider as slider
from .elements.space import Space as space
from .elements.spinner import Spinner as spinner
from .elements.splitter import Splitter as splitter
from .elements.stepper import Step as step
from .elements.stepper import Stepper as stepper
from .elements.stepper import StepperNavigation as stepper_navigation
from .elements.switch import Switch as switch
from .elements.table import Table as table
from .elements.tabs import Tab as tab
from .elements.tabs import TabPanel as tab_panel
from .elements.tabs import TabPanels as tab_panels
from .elements.tabs import Tabs as tabs
from .elements.textarea import Textarea as textarea
from .elements.time import Time as time
from .elements.timeline import Timeline as timeline
from .elements.timeline import TimelineEntry as timeline_entry
from .elements.timer import Timer as timer
from .elements.toggle import Toggle as toggle
from .elements.tooltip import Tooltip as tooltip
from .elements.tree import Tree as tree
from .elements.upload import Upload as upload
from .elements.video import Video as video
<<<<<<< HEAD
from .functions import clipboard
=======
from .functions import navigate
>>>>>>> 798961ca
from .functions.download import download
from .functions.html import add_body_html, add_head_html
from .functions.javascript import run_javascript
from .functions.notify import notify
from .functions.on import on
from .functions.open import open  # pylint: disable=redefined-builtin
from .functions.page_title import page_title
from .functions.refreshable import refreshable, refreshable_method, state
from .functions.update import update
from .page import page
from .page_layout import Drawer as drawer
from .page_layout import Footer as footer
from .page_layout import Header as header
from .page_layout import LeftDrawer as left_drawer
from .page_layout import PageSticky as page_sticky
from .page_layout import RightDrawer as right_drawer
from .style import Style
from .ui_run import run
from .ui_run_with import run_with<|MERGE_RESOLUTION|>--- conflicted
+++ resolved
@@ -51,7 +51,6 @@
     'menu',
     'menu_item',
     'mermaid',
-    'navigate',
     'notification',
     'number',
     'pagination',
@@ -202,11 +201,7 @@
 from .elements.tree import Tree as tree
 from .elements.upload import Upload as upload
 from .elements.video import Video as video
-<<<<<<< HEAD
-from .functions import clipboard
-=======
-from .functions import navigate
->>>>>>> 798961ca
+from .functions import clipboard, navigate
 from .functions.download import download
 from .functions.html import add_body_html, add_head_html
 from .functions.javascript import run_javascript
