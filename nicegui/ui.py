--- conflicted
+++ resolved
@@ -13,7 +13,6 @@
     'chart',
     'chat_message',
     'checkbox',
-    'clipboard',
     'code',
     'color_input',
     'color_picker',
@@ -51,6 +50,7 @@
     'menu',
     'menu_item',
     'mermaid',
+    'navigate',
     'notification',
     'number',
     'pagination',
@@ -111,7 +111,7 @@
     'run',
     'run_with',
 ]
-from . import alignment
+
 from .element import Element as element
 from .elements.aggrid import AgGrid as aggrid
 from .elements.audio import Audio as audio
@@ -201,10 +201,6 @@
 from .elements.tree import Tree as tree
 from .elements.upload import Upload as upload
 from .elements.video import Video as video
-<<<<<<< HEAD
-from .functions import clipboard, navigate
-=======
->>>>>>> fb3666a1
 from .functions.download import download
 from .functions.html import add_body_html, add_head_html
 from .functions.javascript import run_javascript
@@ -222,6 +218,5 @@
 from .page_layout import LeftDrawer as left_drawer
 from .page_layout import PageSticky as page_sticky
 from .page_layout import RightDrawer as right_drawer
-from .style import Style
 from .ui_run import run
 from .ui_run_with import run_with