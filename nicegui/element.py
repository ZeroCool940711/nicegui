--- conflicted
+++ resolved
@@ -277,9 +277,9 @@
 
         Removing or replacing classes can be helpful if predefined classes are not desired.
 
-        - add: whitespace-delimited string of classes
-        - remove: whitespace-delimited string of classes to remove from the element
-        - replace: whitespace-delimited string of classes to use instead of existing ones
+        :param add: whitespace-delimited string of classes
+        :param remove: whitespace-delimited string of classes to remove from the element
+        :param replace: whitespace-delimited string of classes to use instead of existing ones
         """
         new_classes = self._update_classes_list(self._classes, add, remove, replace)
         if self._classes != new_classes:
@@ -303,9 +303,9 @@
         All elements of this class will share these HTML classes.
         These must be defined before element instantiation.
 
-        - add: whitespace-delimited string of classes
-        - remove: whitespace-delimited string of classes to remove from the element
-        - replace: whitespace-delimited string of classes to use instead of existing ones
+        :param add: whitespace-delimited string of classes
+        :param remove: whitespace-delimited string of classes to remove from the element
+        :param replace: whitespace-delimited string of classes to use instead of existing ones
         """
         cls._default_classes = cls._update_classes_list(
             cls._default_classes, add, remove, replace
@@ -439,16 +439,10 @@
     def tooltip(self, text: str) -> Self:
         """Add a tooltip to the element.
 
-        - text: text of the tooltip
-        """
-        from .elements.tooltip import Tooltip  # pylint: disable=import-outside-toplevel, cyclic-import
+        :param text: text of the tooltip
+        """
         with self:
-<<<<<<< HEAD
-            tooltip = Element("q-tooltip")
-            tooltip._text = text  # pylint: disable=protected-access
-=======
             Tooltip(text)
->>>>>>> 5b6fc26b
         return self
 
     def on(
@@ -463,12 +457,12 @@
     ) -> Self:
         """Subscribe to an event.
 
-        - type: name of the event (e.g. "click", "mousedown", or "update:model-value")
-        - handler: callback that is called upon occurrence of the event
-        - args: arguments included in the event message sent to the event handler (default: `None` meaning all)
-        - throttle: minimum time (in seconds) between event occurrences (default: 0.0)
-        - leading_events: whether to trigger the event handler immediately upon the first event occurrence (default: `True`)
-        - trailing_events: whether to trigger the event handler after the last event occurrence (default: `True`)
+        :param type: name of the event (e.g. "click", "mousedown", or "update:model-value")
+        :param handler: callback that is called upon occurrence of the event
+        :param args: arguments included in the event message sent to the event handler (default: `None` meaning all)
+        :param throttle: minimum time (in seconds) between event occurrences (default: 0.0)
+        :param leading_events: whether to trigger the event handler immediately upon the first event occurrence (default: `True`)
+        :param trailing_events: whether to trigger the event handler after the last event occurrence (default: `True`)
         """
         if handler:
             listener = EventListener(
@@ -507,10 +501,10 @@
         If the function is awaited, the result of the method call is returned.
         Otherwise, the method is executed without waiting for a response.
 
-        - name: name of the method
-        - args: arguments to pass to the method
-        - timeout: maximum time to wait for a response (default: 1 second)
-        - check_interval: time between checks for a response (default: 0.01 seconds)
+        :param name: name of the method
+        :param args: arguments to pass to the method
+        :param timeout: maximum time to wait for a response (default: 1 second)
+        :param check_interval: time between checks for a response (default: 0.01 seconds)
         """
         if not core.loop:
             return NullResponse()
@@ -537,8 +531,8 @@
     def move(self, target_container: Optional[Element] = None, target_index: int = -1):
         """Move the element to another container.
 
-        - target_container: container to move the element to (default: the parent container)
-        - target_index: index within the target slot (default: append to the end)
+        :param target_container: container to move the element to (default: the parent container)
+        :param target_index: index within the target slot (default: append to the end)
         """
         assert self.parent_slot is not None
         self.parent_slot.children.remove(self)
@@ -556,7 +550,7 @@
     def remove(self, element: Union[Element, int]) -> None:
         """Remove a child element.
 
-        - element: either the element instance or its ID
+        :param element: either the element instance or its ID
         """
         if isinstance(element, int):
             children = list(self)
