--- conflicted
+++ resolved
@@ -12,11 +12,8 @@
 from addict import Dict as AdDict
 from pygments.formatters import HtmlFormatter
 from starlette.requests import Request
-<<<<<<< HEAD
 from starlette.routing import compile_path
-=======
 from starlette.websockets import WebSocket
->>>>>>> 5eb34f4d
 
 from . import globals
 from .helpers import is_coroutine
@@ -191,7 +188,7 @@
         self.page: Optional[Page] = None
         *_, self.converters = compile_path(route)
 
-    def __call__(self, func, **args) -> Callable:
+    def __call__(self, func) -> Callable:
         @wraps(func)
         async def decorated(request: Optional[Request] = None) -> Page:
             self.page = Page(
@@ -205,46 +202,22 @@
                 on_disconnect=self.on_disconnect,
                 shared=self.shared,
             )
-<<<<<<< HEAD
-            with globals.within_view(self.page.view):
-                if 'request' in inspect.signature(func).parameters:
-                    if self.shared:
-                        globals.log.error('Cannot use `request` argument in shared page')
-                        return error(501)
-                await self.connected(request)
-                await self.header()
-                args = convert_arguments(request, self.converters, func)
-                result = await func(**args) if is_coroutine(func) else func(**args)
-                if isinstance(result, types.GeneratorType):
-                    if self.shared:
-                        globals.log.error('Yielding for page_ready is not supported on shared pages')
-                        return error(501)
-                    next(result)
-                if isinstance(result, types.AsyncGeneratorType):
-                    if self.shared:
-                        globals.log.error('Yielding for page_ready is not supported on shared pages')
-                        return error(501)
-                    await result.__anext__()
-                self.page.page_ready_generator = result
-                await self.footer()
-            return self.page
-=======
             try:
                 with globals.within_view(self.page.view):
                     if 'request' in inspect.signature(func).parameters:
                         if self.shared:
-                            raise Exception('Cannot use `request` argument in shared page')
-                        kwargs['request'] = request
+                            raise RuntimeError('Cannot use `request` argument in shared page')
                     await self.connected(request)
                     await self.header()
-                    result = await func(*args, **kwargs) if is_coroutine(func) else func(*args, **kwargs)
+                    args = convert_arguments(request, self.converters, func)
+                    result = await func(**args) if is_coroutine(func) else func(**args)
                     if isinstance(result, types.GeneratorType):
                         if self.shared:
-                            raise Exception('Yielding for page_ready is not supported on shared pages')
+                            raise RuntimeError('Yielding for page_ready is not supported on shared pages')
                         next(result)
                     if isinstance(result, types.AsyncGeneratorType):
                         if self.shared:
-                            raise Exception('Yielding for page_ready is not supported on shared pages')
+                            raise RuntimeError('Yielding for page_ready is not supported on shared pages')
                         await result.__anext__()
                     self.page.page_ready_generator = result
                     await self.footer()
@@ -252,7 +225,6 @@
             except Exception as e:
                 globals.log.exception(e)
                 return error(500, str(e))
->>>>>>> 5eb34f4d
         builder = PageBuilder(decorated, self.shared)
         if globals.state != globals.State.STOPPED:
             builder.create_route(self.route)
