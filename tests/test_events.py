import asyncio
from typing import Literal

import pytest
from selenium.webdriver.common.by import By

from nicegui import ui
from nicegui.events import ClickEventArguments
from nicegui.testing import Screen


def click_sync_no_args():
    ui.label("click_sync_no_args")


def click_sync_with_args(_: ClickEventArguments):
    ui.label("click_sync_with_args")


async def click_async_no_args():
    await asyncio.sleep(0.1)
    ui.label("click_async_no_args")


async def click_async_with_args(_: ClickEventArguments):
    await asyncio.sleep(0.1)
    ui.label("click_async_with_args")


async def click_lambda_with_async_and_parameters(msg: str):
    await asyncio.sleep(0.1)
    ui.label(f"click_lambda_with_async_and_parameters: {msg}")


def test_click_events(screen: Screen):
    ui.button("click_sync_no_args", on_click=click_sync_no_args)
    ui.button("click_sync_with_args", on_click=click_sync_with_args)
    ui.button("click_async_no_args", on_click=click_async_no_args)
    ui.button("click_async_with_args", on_click=click_async_with_args)
    ui.button(
        "click_lambda_with_async_and_parameters",
        on_click=lambda: click_lambda_with_async_and_parameters("works"),
    )

    screen.open("/")
    screen.click("click_sync_no_args")
    screen.click("click_sync_with_args")
    screen.click("click_async_no_args")
    screen.click("click_async_with_args")
    screen.click("click_lambda_with_async_and_parameters")
    screen.should_contain("click_sync_no_args")
    screen.should_contain("click_sync_with_args")
    screen.should_contain("click_async_no_args")
    screen.should_contain("click_async_with_args")
    screen.should_contain("click_lambda_with_async_and_parameters: works")


def test_generic_events(screen: Screen):
    ui.label("click_sync_no_args").on("click", click_sync_no_args, [])
    ui.label("click_sync_with_args").on("click", click_sync_with_args, [])
    ui.label("click_async_no_args").on("click", click_async_no_args, [])
    ui.label("click_async_with_args").on("click", click_async_with_args, [])

    screen.open("/")
    screen.click("click_sync_no_args")
    screen.click("click_sync_with_args")
    screen.click("click_async_no_args")
    screen.click("click_async_with_args")
    screen.should_contain("click_sync_no_args")
    screen.should_contain("click_sync_with_args")
    screen.should_contain("click_async_no_args")
    screen.should_contain("click_async_with_args")


def test_event_with_update_before_await(screen: Screen):
    @ui.page("/")
    def page():
        async def update():
            ui.label("1")
            await asyncio.sleep(1.0)
            ui.label("2")

        ui.button("update", on_click=update)

    screen.open("/")
    screen.click("update")
    screen.should_contain("1")
    screen.should_not_contain("2")
    screen.should_contain("2")


def test_event_modifiers(screen: Screen):
    events = []
    ui.input("A").on("keydown", lambda _: events.append("A"), [])
    ui.input("B").on("keydown.x", lambda _: events.append("B"), [])
    ui.input("C").on("keydown.once", lambda _: events.append("C"), [])
    ui.input("D").on("keydown.shift.x", lambda _: events.append("D"), [])

    screen.open("/")
    screen.selenium.find_element(By.XPATH, '//*[@aria-label="A"]').send_keys("x")
    screen.selenium.find_element(By.XPATH, '//*[@aria-label="B"]').send_keys("xy")
    screen.selenium.find_element(By.XPATH, '//*[@aria-label="C"]').send_keys("xx")
    screen.selenium.find_element(By.XPATH, '//*[@aria-label="D"]').send_keys("Xx")
    assert events == ["A", "B", "C", "D"]


def test_throttling(screen: Screen):
    events = []
    ui.button("Test", on_click=lambda: events.append(1)).on(
        "click", lambda: events.append(2), [], throttle=1
    )

    screen.open("/")
    screen.click("Test")
    screen.click("Test")
    screen.click("Test")
    assert events == [1, 2, 1, 1]

    screen.wait(1.1)
    assert events == [1, 2, 1, 1, 2]

    screen.click("Test")
    screen.click("Test")
    screen.click("Test")
    assert events == [1, 2, 1, 1, 2, 1, 2, 1, 1]


def test_throttling_variants(screen: Screen):
    events = []
    value = 0
    ui.button("Both").on("click", lambda: events.append(value), [], throttle=1)
    ui.button("Leading").on(
        "click", lambda: events.append(value), [], throttle=1, trailing_events=False
    )
    ui.button("Trailing").on(
        "click", lambda: events.append(value), [], throttle=1, leading_events=False
    )

    screen.open("/")
    value = 1
    screen.click("Both")
    value = 2
    screen.click("Both")
    value = 3
    screen.click("Both")
    assert events == [1]
    screen.wait(1.1)
    assert events == [1, 3]

    events = []
    value = 1
    screen.click("Leading")
    value = 2
    screen.click("Leading")
    value = 3
    screen.click("Leading")
    assert events == [1]
    screen.wait(1.1)
    assert events == [1]

    events = []
    value = 1
    screen.click("Trailing")
    value = 2
    screen.click("Trailing")
    value = 3
    screen.click("Trailing")
    assert events == []  # pylint: disable=use-implicit-booleaness-not-comparison
    screen.wait(1.1)
    assert events == [3]


@pytest.mark.parametrize("attribute", ["disabled", "hidden"])
def test_server_side_validation(
    screen: Screen, attribute: Literal["disabled", "hidden"]
):
    b = ui.button("Button", on_click=lambda: ui.label("Success"))
    if attribute == "disabled":
        b.disable()
    else:
        b.set_visibility(False)
    ui.button(
        "Hack",
        on_click=lambda: ui.run_javascript(
            f"""
        getElement({b.id}).$emit("click", {{"id": {b.id}, "listener_id": "{list(b._event_listeners.keys())[0]}"}});
    """
        ),
    )  # pylint: disable=protected-access

    screen.open("/")
    screen.click("Hack")
    screen.wait(0.5)
<<<<<<< HEAD
    screen.should_not_contain("Success")
=======
    screen.should_not_contain('Success')


def test_js_handler(screen: Screen) -> None:
    ui.button('Button').on('click', js_handler='() => document.body.appendChild(document.createTextNode("Click!"))')

    screen.open('/')
    screen.click('Button')
    screen.should_contain('Click!')
>>>>>>> 1d231084
<|MERGE_RESOLUTION|>--- conflicted
+++ resolved
@@ -10,190 +10,171 @@
 
 
 def click_sync_no_args():
-    ui.label("click_sync_no_args")
+    ui.label('click_sync_no_args')
 
 
 def click_sync_with_args(_: ClickEventArguments):
-    ui.label("click_sync_with_args")
+    ui.label('click_sync_with_args')
 
 
 async def click_async_no_args():
     await asyncio.sleep(0.1)
-    ui.label("click_async_no_args")
+    ui.label('click_async_no_args')
 
 
 async def click_async_with_args(_: ClickEventArguments):
     await asyncio.sleep(0.1)
-    ui.label("click_async_with_args")
+    ui.label('click_async_with_args')
 
 
 async def click_lambda_with_async_and_parameters(msg: str):
     await asyncio.sleep(0.1)
-    ui.label(f"click_lambda_with_async_and_parameters: {msg}")
+    ui.label(f'click_lambda_with_async_and_parameters: {msg}')
 
 
 def test_click_events(screen: Screen):
-    ui.button("click_sync_no_args", on_click=click_sync_no_args)
-    ui.button("click_sync_with_args", on_click=click_sync_with_args)
-    ui.button("click_async_no_args", on_click=click_async_no_args)
-    ui.button("click_async_with_args", on_click=click_async_with_args)
-    ui.button(
-        "click_lambda_with_async_and_parameters",
-        on_click=lambda: click_lambda_with_async_and_parameters("works"),
-    )
+    ui.button('click_sync_no_args', on_click=click_sync_no_args)
+    ui.button('click_sync_with_args', on_click=click_sync_with_args)
+    ui.button('click_async_no_args', on_click=click_async_no_args)
+    ui.button('click_async_with_args', on_click=click_async_with_args)
+    ui.button('click_lambda_with_async_and_parameters', on_click=lambda: click_lambda_with_async_and_parameters('works'))
 
-    screen.open("/")
-    screen.click("click_sync_no_args")
-    screen.click("click_sync_with_args")
-    screen.click("click_async_no_args")
-    screen.click("click_async_with_args")
-    screen.click("click_lambda_with_async_and_parameters")
-    screen.should_contain("click_sync_no_args")
-    screen.should_contain("click_sync_with_args")
-    screen.should_contain("click_async_no_args")
-    screen.should_contain("click_async_with_args")
-    screen.should_contain("click_lambda_with_async_and_parameters: works")
+    screen.open('/')
+    screen.click('click_sync_no_args')
+    screen.click('click_sync_with_args')
+    screen.click('click_async_no_args')
+    screen.click('click_async_with_args')
+    screen.click('click_lambda_with_async_and_parameters')
+    screen.should_contain('click_sync_no_args')
+    screen.should_contain('click_sync_with_args')
+    screen.should_contain('click_async_no_args')
+    screen.should_contain('click_async_with_args')
+    screen.should_contain('click_lambda_with_async_and_parameters: works')
 
 
 def test_generic_events(screen: Screen):
-    ui.label("click_sync_no_args").on("click", click_sync_no_args, [])
-    ui.label("click_sync_with_args").on("click", click_sync_with_args, [])
-    ui.label("click_async_no_args").on("click", click_async_no_args, [])
-    ui.label("click_async_with_args").on("click", click_async_with_args, [])
+    ui.label('click_sync_no_args').on('click', click_sync_no_args, [])
+    ui.label('click_sync_with_args').on('click', click_sync_with_args, [])
+    ui.label('click_async_no_args').on('click', click_async_no_args, [])
+    ui.label('click_async_with_args').on('click', click_async_with_args, [])
 
-    screen.open("/")
-    screen.click("click_sync_no_args")
-    screen.click("click_sync_with_args")
-    screen.click("click_async_no_args")
-    screen.click("click_async_with_args")
-    screen.should_contain("click_sync_no_args")
-    screen.should_contain("click_sync_with_args")
-    screen.should_contain("click_async_no_args")
-    screen.should_contain("click_async_with_args")
+    screen.open('/')
+    screen.click('click_sync_no_args')
+    screen.click('click_sync_with_args')
+    screen.click('click_async_no_args')
+    screen.click('click_async_with_args')
+    screen.should_contain('click_sync_no_args')
+    screen.should_contain('click_sync_with_args')
+    screen.should_contain('click_async_no_args')
+    screen.should_contain('click_async_with_args')
 
 
 def test_event_with_update_before_await(screen: Screen):
-    @ui.page("/")
+    @ui.page('/')
     def page():
         async def update():
-            ui.label("1")
+            ui.label('1')
             await asyncio.sleep(1.0)
-            ui.label("2")
+            ui.label('2')
 
-        ui.button("update", on_click=update)
+        ui.button('update', on_click=update)
 
-    screen.open("/")
-    screen.click("update")
-    screen.should_contain("1")
-    screen.should_not_contain("2")
-    screen.should_contain("2")
+    screen.open('/')
+    screen.click('update')
+    screen.should_contain('1')
+    screen.should_not_contain('2')
+    screen.should_contain('2')
 
 
 def test_event_modifiers(screen: Screen):
     events = []
-    ui.input("A").on("keydown", lambda _: events.append("A"), [])
-    ui.input("B").on("keydown.x", lambda _: events.append("B"), [])
-    ui.input("C").on("keydown.once", lambda _: events.append("C"), [])
-    ui.input("D").on("keydown.shift.x", lambda _: events.append("D"), [])
+    ui.input('A').on('keydown', lambda _: events.append('A'), [])
+    ui.input('B').on('keydown.x', lambda _: events.append('B'), [])
+    ui.input('C').on('keydown.once', lambda _: events.append('C'), [])
+    ui.input('D').on('keydown.shift.x', lambda _: events.append('D'), [])
 
-    screen.open("/")
-    screen.selenium.find_element(By.XPATH, '//*[@aria-label="A"]').send_keys("x")
-    screen.selenium.find_element(By.XPATH, '//*[@aria-label="B"]').send_keys("xy")
-    screen.selenium.find_element(By.XPATH, '//*[@aria-label="C"]').send_keys("xx")
-    screen.selenium.find_element(By.XPATH, '//*[@aria-label="D"]').send_keys("Xx")
-    assert events == ["A", "B", "C", "D"]
+    screen.open('/')
+    screen.selenium.find_element(By.XPATH, '//*[@aria-label="A"]').send_keys('x')
+    screen.selenium.find_element(By.XPATH, '//*[@aria-label="B"]').send_keys('xy')
+    screen.selenium.find_element(By.XPATH, '//*[@aria-label="C"]').send_keys('xx')
+    screen.selenium.find_element(By.XPATH, '//*[@aria-label="D"]').send_keys('Xx')
+    assert events == ['A', 'B', 'C', 'D']
 
 
 def test_throttling(screen: Screen):
     events = []
-    ui.button("Test", on_click=lambda: events.append(1)).on(
-        "click", lambda: events.append(2), [], throttle=1
-    )
+    ui.button('Test', on_click=lambda: events.append(1)).on('click', lambda: events.append(2), [], throttle=1)
 
-    screen.open("/")
-    screen.click("Test")
-    screen.click("Test")
-    screen.click("Test")
+    screen.open('/')
+    screen.click('Test')
+    screen.click('Test')
+    screen.click('Test')
     assert events == [1, 2, 1, 1]
 
     screen.wait(1.1)
     assert events == [1, 2, 1, 1, 2]
 
-    screen.click("Test")
-    screen.click("Test")
-    screen.click("Test")
+    screen.click('Test')
+    screen.click('Test')
+    screen.click('Test')
     assert events == [1, 2, 1, 1, 2, 1, 2, 1, 1]
 
 
 def test_throttling_variants(screen: Screen):
     events = []
     value = 0
-    ui.button("Both").on("click", lambda: events.append(value), [], throttle=1)
-    ui.button("Leading").on(
-        "click", lambda: events.append(value), [], throttle=1, trailing_events=False
-    )
-    ui.button("Trailing").on(
-        "click", lambda: events.append(value), [], throttle=1, leading_events=False
-    )
+    ui.button('Both').on('click', lambda: events.append(value), [], throttle=1)
+    ui.button('Leading').on('click', lambda: events.append(value), [], throttle=1, trailing_events=False)
+    ui.button('Trailing').on('click', lambda: events.append(value), [], throttle=1, leading_events=False)
 
-    screen.open("/")
+    screen.open('/')
     value = 1
-    screen.click("Both")
+    screen.click('Both')
     value = 2
-    screen.click("Both")
+    screen.click('Both')
     value = 3
-    screen.click("Both")
+    screen.click('Both')
     assert events == [1]
     screen.wait(1.1)
     assert events == [1, 3]
 
     events = []
     value = 1
-    screen.click("Leading")
+    screen.click('Leading')
     value = 2
-    screen.click("Leading")
+    screen.click('Leading')
     value = 3
-    screen.click("Leading")
+    screen.click('Leading')
     assert events == [1]
     screen.wait(1.1)
     assert events == [1]
 
     events = []
     value = 1
-    screen.click("Trailing")
+    screen.click('Trailing')
     value = 2
-    screen.click("Trailing")
+    screen.click('Trailing')
     value = 3
-    screen.click("Trailing")
+    screen.click('Trailing')
     assert events == []  # pylint: disable=use-implicit-booleaness-not-comparison
     screen.wait(1.1)
     assert events == [3]
 
 
-@pytest.mark.parametrize("attribute", ["disabled", "hidden"])
-def test_server_side_validation(
-    screen: Screen, attribute: Literal["disabled", "hidden"]
-):
-    b = ui.button("Button", on_click=lambda: ui.label("Success"))
-    if attribute == "disabled":
+@pytest.mark.parametrize('attribute', ['disabled', 'hidden'])
+def test_server_side_validation(screen: Screen, attribute: Literal['disabled', 'hidden']):
+    b = ui.button('Button', on_click=lambda: ui.label('Success'))
+    if attribute == 'disabled':
         b.disable()
     else:
         b.set_visibility(False)
-    ui.button(
-        "Hack",
-        on_click=lambda: ui.run_javascript(
-            f"""
+    ui.button('Hack', on_click=lambda: ui.run_javascript(f'''
         getElement({b.id}).$emit("click", {{"id": {b.id}, "listener_id": "{list(b._event_listeners.keys())[0]}"}});
-    """
-        ),
-    )  # pylint: disable=protected-access
+    '''))  # pylint: disable=protected-access
 
-    screen.open("/")
-    screen.click("Hack")
+    screen.open('/')
+    screen.click('Hack')
     screen.wait(0.5)
-<<<<<<< HEAD
-    screen.should_not_contain("Success")
-=======
     screen.should_not_contain('Success')
 
 
@@ -202,5 +183,4 @@
 
     screen.open('/')
     screen.click('Button')
-    screen.should_contain('Click!')
->>>>>>> 1d231084
+    screen.should_contain('Click!')