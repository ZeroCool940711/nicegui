--- conflicted
+++ resolved
@@ -7,133 +7,67 @@
 from .search import Search
 from .star import add_star
 
-HEADER_HTML = (Path(__file__).parent / "static" / "header.html").read_text()
-STYLE_CSS = (Path(__file__).parent / "static" / "style.css").read_text()
+HEADER_HTML = (Path(__file__).parent / 'static' / 'header.html').read_text()
+STYLE_CSS = (Path(__file__).parent / 'static' / 'style.css').read_text()
 
 
 def add_head_html() -> None:
-    """
-    Add the code from header.html and reference style.css.
-
-    This function adds the code from the header.html file and references the style.css file
-    by injecting them into the head section of the HTML document.
-
-    Returns:
-        None
-
-    Example:
-        >>> add_head_html()
-    """
-    ui.add_head_html(HEADER_HTML + f"<style>{STYLE_CSS}</style>")
+    """Add the code from header.html and reference style.css."""
+    ui.add_head_html(HEADER_HTML + f'<style>{STYLE_CSS}</style>')
 
 
 def add_header(menu: Optional[ui.left_drawer] = None) -> None:
-    """
-    Create the page header.
-
-    This function is responsible for creating the header of the web page. It adds various elements such as a menu,
-    links, buttons, and icons to the header. The header is designed to provide navigation and visual elements to the
-    user interface.
-
-    Parameters:
-        menu (Optional[ui.left_drawer]): An optional parameter representing the left drawer menu. If provided, a menu
-            button will be added to the header, allowing the user to toggle the visibility of the menu.
-
-    Returns:
-        None
-
-    Usage:
-        To use this function, simply call it with an optional `menu` parameter. The `menu` parameter represents the
-        left drawer menu and can be an instance of the `ui.left_drawer` class. If a `menu` is provided, a menu button
-        will be added to the header, allowing the user to toggle the visibility of the menu.
-
-        Example:
-            # Create a left drawer menu
-            menu = ui.left_drawer()
-
-            # Add the header with the menu
-            add_header(menu)
-    """
+    """Create the page header."""
     menu_items = {
-        "Installation": "/#installation",
-        "Features": "/#features",
-        "Demos": "/#demos",
-        "Documentation": "/documentation",
-        "Examples": "/#examples",
-        "Why?": "/#why",
+        'Installation': '/#installation',
+        'Features': '/#features',
+        'Demos': '/#demos',
+        'Documentation': '/documentation',
+        'Examples': '/#examples',
+        'Why?': '/#why',
     }
-    dark_mode = ui.dark_mode(
-        value=app.storage.browser.get("dark_mode"),
-        on_change=lambda e: ui.run_javascript(
-            f"""
+    dark_mode = ui.dark_mode(value=app.storage.browser.get('dark_mode'), on_change=lambda e: ui.run_javascript(f'''
         fetch('/dark_mode', {{
             method: 'POST',
             headers: {{'Content-Type': 'application/json'}},
             body: JSON.stringify({{value: {e.value}}}),
         }});
-    """
-        ),
-    )
-    with ui.header().classes("items-center duration-200 p-0 px-4 no-wrap").style(
-        "box-shadow: 0 2px 4px rgba(0, 0, 0, 0.1)"
-    ):
+    '''))
+    with ui.header() \
+            .classes('items-center duration-200 p-0 px-4 no-wrap') \
+            .style('box-shadow: 0 2px 4px rgba(0, 0, 0, 0.1)'):
         if menu:
-            ui.button(on_click=menu.toggle, icon="menu").props(
-                "flat color=white round"
-            ).classes("lg:hidden")
-        with ui.link(target="/").classes("row gap-4 items-center no-wrap mr-auto"):
-            svg.face().classes("w-8 stroke-white stroke-2 max-[610px]:hidden")
-            svg.word().classes("w-24")
+            ui.button(on_click=menu.toggle, icon='menu').props('flat color=white round').classes('lg:hidden')
+        with ui.link(target='/').classes('row gap-4 items-center no-wrap mr-auto'):
+            svg.face().classes('w-8 stroke-white stroke-2 max-[610px]:hidden')
+            svg.word().classes('w-24')
 
-        with ui.row().classes("max-[1050px]:hidden"):
+        with ui.row().classes('max-[1050px]:hidden'):
             for title_, target in menu_items.items():
-                ui.link(title_, target).classes(replace="text-lg text-white")
+                ui.link(title_, target).classes(replace='text-lg text-white')
 
         search = Search()
         search.create_button()
 
-        with ui.element().classes("max-[420px]:hidden").tooltip(
-            "Cycle theme mode through dark, light, and system/auto."
-        ):
-            ui.button(
-                icon="dark_mode", on_click=lambda: dark_mode.set_value(None)
-            ).props("flat fab-mini color=white").bind_visibility_from(
-                dark_mode, "value", value=True
-            )
-            ui.button(
-                icon="light_mode", on_click=lambda: dark_mode.set_value(True)
-            ).props("flat fab-mini color=white").bind_visibility_from(
-                dark_mode, "value", value=False
-            )
-            ui.button(
-                icon="brightness_auto", on_click=lambda: dark_mode.set_value(False)
-            ).props("flat fab-mini color=white").bind_visibility_from(
-                dark_mode, "value", lambda mode: mode is None
-            )
+        with ui.element().classes('max-[420px]:hidden').tooltip('Cycle theme mode through dark, light, and system/auto.'):
+            ui.button(icon='dark_mode', on_click=lambda: dark_mode.set_value(None)) \
+                .props('flat fab-mini color=white').bind_visibility_from(dark_mode, 'value', value=True)
+            ui.button(icon='light_mode', on_click=lambda: dark_mode.set_value(True)) \
+                .props('flat fab-mini color=white').bind_visibility_from(dark_mode, 'value', value=False)
+            ui.button(icon='brightness_auto', on_click=lambda: dark_mode.set_value(False)) \
+                .props('flat fab-mini color=white').bind_visibility_from(dark_mode, 'value', lambda mode: mode is None)
 
-        with ui.link(target="https://discord.gg/TEpFeAaF4f").classes(
-            "max-[515px]:hidden"
-        ).tooltip("Discord"):
-            svg.discord().classes("fill-white scale-125 m-1")
-        with ui.link(target="https://www.reddit.com/r/nicegui/").classes(
-            "max-[465px]:hidden"
-        ).tooltip("Reddit"):
-            svg.reddit().classes("fill-white scale-125 m-1")
-        with ui.link(target="https://github.com/zauberzeug/nicegui/").classes(
-            "max-[365px]:hidden"
-        ).tooltip("GitHub"):
-            svg.github().classes("fill-white scale-125 m-1")
+        with ui.link(target='https://discord.gg/TEpFeAaF4f').classes('max-[515px]:hidden').tooltip('Discord'):
+            svg.discord().classes('fill-white scale-125 m-1')
+        with ui.link(target='https://www.reddit.com/r/nicegui/').classes('max-[465px]:hidden').tooltip('Reddit'):
+            svg.reddit().classes('fill-white scale-125 m-1')
+        with ui.link(target='https://github.com/zauberzeug/nicegui/').classes('max-[365px]:hidden').tooltip('GitHub'):
+            svg.github().classes('fill-white scale-125 m-1')
 
-        add_star().classes("max-[550px]:hidden")
+        add_star().classes('max-[550px]:hidden')
 
-        with ui.row().classes("min-[1051px]:hidden"):
-            with ui.button(icon="more_vert").props("flat color=white round"):
-                with ui.menu().classes("bg-primary text-white text-lg"):
+        with ui.row().classes('min-[1051px]:hidden'):
+            with ui.button(icon='more_vert').props('flat color=white round'):
+                with ui.menu().classes('bg-primary text-white text-lg'):
                     for title_, target in menu_items.items():
-<<<<<<< HEAD
-                        ui.menu_item(
-                            title_, on_click=lambda target=target: ui.open(target)
-                        )
-=======
-                        ui.menu_item(title_, on_click=lambda target=target: ui.navigate.to(target))
->>>>>>> fb3666a1
+                        ui.menu_item(title_, on_click=lambda target=target: ui.navigate.to(target))