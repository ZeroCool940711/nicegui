from nicegui import __version__, background_tasks, events, ui


class Search:
    def __init__(self) -> None:
        ui.add_head_html(
            r"""
            <script>
            async function loadSearchData() {
                const response = await fetch("/static/search_index.json?version="""
            + __version__
            + r"""");
                if (!response.ok) {
                    throw new Error(`HTTP error! status: ${response.status}`);
                }
                const searchData = await response.json();
                const options = {
                    keys: [
                        { name: "title", weight: 0.7 },
                        { name: "content", weight: 0.3 },
                    ],
                    tokenize: true, // each word is ranked individually
                    threshold: 0.3,
                    location: 0,
                    distance: 10000,
                };
                window.fuse = new Fuse(searchData, options);
            }
            loadSearchData();
            </script>
        """
        )
        with ui.dialog() as self.dialog, ui.card().tight().classes(
            "w-[800px] h-[600px]"
        ):
            with ui.row().classes("w-full items-center px-4"):
                ui.icon("search", size="2em")
                ui.input(
                    placeholder="Search documentation", on_change=self.handle_input
                ).classes("flex-grow").props("borderless autofocus")
                ui.button("ESC", on_click=self.dialog.close).props(
                    'padding="2px 8px" outline size=sm color=grey-5'
                ).classes("shadow")
            ui.separator()
            self.results = ui.element("q-list").classes("w-full").props("separator")
        ui.keyboard(self.handle_keypress)

    def create_button(self) -> ui.button:
        return (
            ui.button(on_click=self.dialog.open, icon="search")
            .props("flat color=white")
            .tooltip("Press Ctrl+K or / to search the documentation")
        )

    def handle_keypress(self, e: events.KeyEventArguments) -> None:
        if not e.action.keydown:
            return
        if e.key == "/":
            self.dialog.open()
        if e.key == "k" and (e.modifiers.ctrl or e.modifiers.meta):
            self.dialog.open()

    def handle_input(self, e: events.ValueChangeEventArguments) -> None:
        async def handle_input() -> None:
            with self.results:
                results = await ui.run_javascript(
                    f'return window.fuse.search("{e.value}").slice(0, 100)', timeout=6
                )
                self.results.clear()
                with ui.list().props("bordered separator"):
                    for result in results:
                        if not result["item"]["content"]:
                            continue
                        with ui.item().props("clickable"):
                            with ui.item_section():
<<<<<<< HEAD
                                with ui.link(target=result["item"]["url"]):
                                    ui.item_label(result["item"]["title"])
                                    with ui.item_label().props("caption"):
                                        ui.markdown(
                                            result["item"]["content"][:200] + "..."
                                        ).classes("text-grey")

        background_tasks.create_lazy(handle_input(), name="handle_search_input")
=======
                                with ui.link(target=result['item']['url']):
                                    ui.item_label(result['item']['title'])
                                    with ui.item_label().props('caption'):
                                        intro = result['item']['content'].split(':param')[0]
                                        if result['item']['format'] == 'md':
                                            element = ui.markdown(intro)
                                        else:
                                            element = ui.restructured_text(intro)
                                        element.classes('text-grey line-clamp-1')
        background_tasks.create_lazy(handle_input(), name='handle_search_input')
>>>>>>> d2f6cede

    def open_url(self, url: str) -> None:
        ui.run_javascript(
            f"""
            const url = "{url}"
            if (url.startsWith("http"))
                window.open(url, "_blank");
            else
                window.location.href = url;
        """
        )
        self.dialog.close()<|MERGE_RESOLUTION|>--- conflicted
+++ resolved
@@ -2,14 +2,12 @@
 
 
 class Search:
+
     def __init__(self) -> None:
-        ui.add_head_html(
-            r"""
+        ui.add_head_html(r'''
             <script>
             async function loadSearchData() {
-                const response = await fetch("/static/search_index.json?version="""
-            + __version__
-            + r"""");
+                const response = await fetch("/static/search_index.json?version=''' + __version__ + r'''");
                 if (!response.ok) {
                     throw new Error(`HTTP error! status: ${response.status}`);
                 }
@@ -28,61 +26,41 @@
             }
             loadSearchData();
             </script>
-        """
-        )
-        with ui.dialog() as self.dialog, ui.card().tight().classes(
-            "w-[800px] h-[600px]"
-        ):
-            with ui.row().classes("w-full items-center px-4"):
-                ui.icon("search", size="2em")
-                ui.input(
-                    placeholder="Search documentation", on_change=self.handle_input
-                ).classes("flex-grow").props("borderless autofocus")
-                ui.button("ESC", on_click=self.dialog.close).props(
-                    'padding="2px 8px" outline size=sm color=grey-5'
-                ).classes("shadow")
+        ''')
+        with ui.dialog() as self.dialog, ui.card().tight().classes('w-[800px] h-[600px]'):
+            with ui.row().classes('w-full items-center px-4'):
+                ui.icon('search', size='2em')
+                ui.input(placeholder='Search documentation', on_change=self.handle_input) \
+                    .classes('flex-grow').props('borderless autofocus')
+                ui.button('ESC', on_click=self.dialog.close) \
+                    .props('padding="2px 8px" outline size=sm color=grey-5').classes('shadow')
             ui.separator()
-            self.results = ui.element("q-list").classes("w-full").props("separator")
+            self.results = ui.element('q-list').classes('w-full').props('separator')
         ui.keyboard(self.handle_keypress)
 
     def create_button(self) -> ui.button:
-        return (
-            ui.button(on_click=self.dialog.open, icon="search")
-            .props("flat color=white")
-            .tooltip("Press Ctrl+K or / to search the documentation")
-        )
+        return ui.button(on_click=self.dialog.open, icon='search').props('flat color=white') \
+            .tooltip('Press Ctrl+K or / to search the documentation')
 
     def handle_keypress(self, e: events.KeyEventArguments) -> None:
         if not e.action.keydown:
             return
-        if e.key == "/":
+        if e.key == '/':
             self.dialog.open()
-        if e.key == "k" and (e.modifiers.ctrl or e.modifiers.meta):
+        if e.key == 'k' and (e.modifiers.ctrl or e.modifiers.meta):
             self.dialog.open()
 
     def handle_input(self, e: events.ValueChangeEventArguments) -> None:
         async def handle_input() -> None:
             with self.results:
-                results = await ui.run_javascript(
-                    f'return window.fuse.search("{e.value}").slice(0, 100)', timeout=6
-                )
+                results = await ui.run_javascript(f'return window.fuse.search("{e.value}").slice(0, 100)', timeout=6)
                 self.results.clear()
-                with ui.list().props("bordered separator"):
+                with ui.list().props('bordered separator'):
                     for result in results:
-                        if not result["item"]["content"]:
+                        if not result['item']['content']:
                             continue
-                        with ui.item().props("clickable"):
+                        with ui.item().props('clickable'):
                             with ui.item_section():
-<<<<<<< HEAD
-                                with ui.link(target=result["item"]["url"]):
-                                    ui.item_label(result["item"]["title"])
-                                    with ui.item_label().props("caption"):
-                                        ui.markdown(
-                                            result["item"]["content"][:200] + "..."
-                                        ).classes("text-grey")
-
-        background_tasks.create_lazy(handle_input(), name="handle_search_input")
-=======
                                 with ui.link(target=result['item']['url']):
                                     ui.item_label(result['item']['title'])
                                     with ui.item_label().props('caption'):
@@ -93,16 +71,13 @@
                                             element = ui.restructured_text(intro)
                                         element.classes('text-grey line-clamp-1')
         background_tasks.create_lazy(handle_input(), name='handle_search_input')
->>>>>>> d2f6cede
 
     def open_url(self, url: str) -> None:
-        ui.run_javascript(
-            f"""
+        ui.run_javascript(f'''
             const url = "{url}"
             if (url.startsWith("http"))
                 window.open(url, "_blank");
             else
                 window.location.href = url;
-        """
-        )
+        ''')
         self.dialog.close()