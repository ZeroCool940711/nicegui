--- conflicted
+++ resolved
@@ -8,81 +8,18 @@
 from ..examples import examples
 from .content import registry
 
-PATH = Path(__file__).parent.parent / "static" / "search_index.json"
+PATH = Path(__file__).parent.parent / 'static' / 'search_index.json'
 search_index: List[Dict[str, str]] = []
 
 
-@app.get("/static/search_index.json")
+@app.get('/static/search_index.json')
 def _get_search_index() -> JSONResponse:
-    """
-    Retrieves the search index.
-
-    This function returns the search index used for searching the documentation.
-    The search index is a JSON object containing information about the available
-    documentation pages and their corresponding metadata.
-
-    Returns:
-        JSONResponse: The search index as a JSON response.
-
-    Example:
-        >>> search_index = _get_search_index()
-    """
     return JSONResponse(search_index)
 
 
 def build_search_index() -> None:
-    """
-    Build search index.
-
-    This function builds the search index used for searching documentation and examples.
-    It populates the `search_index` list with dictionaries containing information about
-    documentation parts and examples.
-
-    The search index is built by iterating over all the documentation objects in the
-    `registry` and their corresponding parts. For each part, a dictionary is created
-    with the title, content, and URL. The title is constructed by combining the heading
-    of the documentation and the title of the part. The content is the description of
-    the part, if available. The URL is generated based on the documentation name and
-    the link target of the part.
-
-    After populating the search index with documentation parts, it is extended with
-    dictionaries representing examples. Each example dictionary contains the title,
-    description, and URL of the example.
-
-    Note: The `search_index` list is assumed to be a global variable.
-
-    Usage:
-    - Call this function to build the search index before performing any search operations.
-    - The search index can be accessed and used for searching documentation and examples.
-
-    Example:
-    >>> build_search_index()
-    >>> search('button')  # Search for documentation parts and examples related to 'button'
-    """
+    """Build search index."""
     search_index.clear()
-<<<<<<< HEAD
-    search_index.extend(
-        [
-            {
-                "title": f'{documentation.heading.replace("*", "")}: {part.title}',
-                "content": part.description or "",
-                "url": f"/documentation/{documentation.name}#{part.link_target}",
-            }
-            for documentation in registry.values()
-            for part in documentation.parts
-        ]
-    )
-    search_index.extend(
-        [
-            {
-                "title": f"Example: {example.title}",
-                "content": example.description,
-                "url": example.url,
-            }
-            for example in examples
-        ]
-    )
-=======
     search_index.extend([
         {
             'title': f'{documentation.heading.replace("*", "")}: {part.title}',
@@ -101,5 +38,4 @@
             'url': example.url,
         }
         for example in examples
-    ])
->>>>>>> d2f6cede
+    ])