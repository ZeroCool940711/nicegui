--- conflicted
+++ resolved
@@ -9,49 +9,19 @@
 from .intersection_observer import IntersectionObserver as intersection_observer
 from .windows import browser_window, python_window
 
-UNCOMMENT_PATTERN = re.compile(r"^(\s*)# ?")
+UNCOMMENT_PATTERN = re.compile(r'^(\s*)# ?')
 
 
 def _uncomment(text: str) -> str:
-    return UNCOMMENT_PATTERN.sub(
-        r"\1", text
-    )  # NOTE: non-executed lines should be shown in the code examples
+    return UNCOMMENT_PATTERN.sub(r'\1', text)  # NOTE: non-executed lines should be shown in the code examples
 
 
-def demo(
-    f: Callable, *, lazy: bool = True, tab: Optional[Union[str, Callable]] = None
-) -> Callable:
-    """
-    Render a callable as a demo with Python code and browser window.
-
-    Args:
-        f (Callable): The callable to be rendered as a demo.
-        lazy (bool, optional): If True, the demo will be rendered lazily, i.e., the code will be executed only when the
-            browser window is visible. If False, the code will be executed immediately. Defaults to True.
-        tab (Optional[Union[str, Callable]], optional): The title of the browser window. If a callable is provided, its
-            return value will be used as the title. Defaults to None.
-
-    Returns:
-        Callable: The original callable.
-
-    Raises:
-        AssertionError: If the provided callable is an async function and lazy is set to False.
-
-    Notes:
-        - The demo function renders the provided callable as a demo with Python code and a browser window.
-        - The Python code is extracted from the callable's source code and displayed in a Python code block.
-        - The browser window displays the result of executing the callable.
-        - If lazy is True, a spinner is shown in the browser window until the callable is executed.
-        - If lazy is False, the callable is executed immediately.
-    """
-    with ui.column().classes(
-        "w-full items-stretch gap-8 no-wrap min-[1500px]:flex-row"
-    ):
-        code = inspect.getsource(f).split("# END OF DEMO", 1)[0].strip().splitlines()
+def demo(f: Callable, *, lazy: bool = True, tab: Optional[Union[str, Callable]] = None) -> Callable:
+    """Render a callable as a demo with Python code and browser window."""
+    with ui.column().classes('w-full items-stretch gap-8 no-wrap min-[1500px]:flex-row'):
+        code = inspect.getsource(f).split('# END OF DEMO', 1)[0].strip().splitlines()
         code = [line for line in code if not line.endswith("# HIDE")]
-        while not code[0].strip().startswith("def") and not code[0].strip().startswith(
-            "async def"
-        ):
+        while not code[0].strip().startswith('def') and not code[0].strip().startswith('async def'):
             del code[0]
         del code[0]
         if code[0].strip().startswith('"""'):
@@ -60,34 +30,6 @@
             del code[0]
         indentation = len(code[0]) - len(code[0].lstrip())
         code = [line[indentation:] for line in code]
-<<<<<<< HEAD
-        code = ["from nicegui import ui"] + [_uncomment(line) for line in code]
-        code = ["" if line == "#" else line for line in code]
-        if not code[-1].startswith("ui.run("):
-            code.append("")
-            code.append("ui.run()")
-        full_code = isort.code("\n".join(code), no_sections=True, lines_after_imports=1)
-        with python_window(classes="w-full max-w-[44rem]"):
-            ui.markdown(f"````python\n{full_code}\n````")
-            icon = (
-                ui.icon("content_copy", size="xs")
-                .classes(
-                    "absolute right-2 top-10 opacity-10 hover:opacity-80 cursor-pointer"
-                )
-                .on(
-                    "click",
-                    lambda: ui.notify(
-                        "Copied to clipboard", type="positive", color="primary"
-                    ),
-                    [],
-                )
-            )
-            icon._props["onclick"] = f"navigator.clipboard.writeText(`{full_code}`)"  # pylint: disable=protected-access
-        with browser_window(
-            title=tab,
-            classes="w-full max-w-[44rem] min-[1500px]:max-w-[20rem] min-h-[10rem] browser-window",
-        ) as window:
-=======
         code = ['from nicegui import ui'] + [_uncomment(line) for line in code]
         code = ['' if line == '#' else line for line in code]
         if not code[-1].startswith('ui.run('):
@@ -102,9 +44,8 @@
                 .on('click', lambda: ui.notify('Copied to clipboard', type='positive', color='primary'), [])
         with browser_window(title=tab,
                             classes='w-full max-w-[44rem] min-[1500px]:max-w-[20rem] min-h-[10rem] browser-window') as window:
->>>>>>> 1d231084
             if lazy:
-                spinner = ui.spinner(size="lg").props("thickness=2")
+                spinner = ui.spinner(size='lg').props('thickness=2')
 
                 async def handle_intersection():
                     window.remove(spinner)
@@ -112,12 +53,9 @@
                         await f()
                     else:
                         f()
-
                 intersection_observer(on_intersection=handle_intersection)
             else:
-                assert not helpers.is_coroutine_function(
-                    f
-                ), "async functions are not supported in non-lazy demos"
+                assert not helpers.is_coroutine_function(f), 'async functions are not supported in non-lazy demos'
                 f()
 
     return f