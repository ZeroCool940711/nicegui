--- conflicted
+++ resolved
@@ -3,17 +3,14 @@
 from ..windows import bash_window, python_window
 from . import doc, run_documentation
 
-doc.title("Configuration & Deployment")
-
-
-@doc.demo(
-    "URLs",
-    """
+doc.title('Configuration & Deployment')
+
+
+@doc.demo('URLs', '''
     You can access the list of all URLs on which the NiceGUI app is available via `app.urls`.
     The URLs are not available in `app.on_startup` because the server is not yet running.
     Instead, you can access them in a page function or register a callback with `app.urls.on_change`.
-""",
-)
+''')
 def urls_demo():
     from nicegui import app
 
@@ -22,15 +19,13 @@
     #     for url in app.urls:
     #         ui.link(url, target=url)
     # END OF DEMO
-    ui.link("https://nicegui.io", target="https://nicegui.io")
+    ui.link('https://nicegui.io', target='https://nicegui.io')
 
 
 doc.intro(run_documentation)
 
 
-@doc.demo(
-    "Native Mode",
-    """
+@doc.demo('Native Mode', '''
     You can enable native mode for NiceGUI by specifying `native=True` in the `ui.run` function.
     To customize the initial window size and display mode, use the `window_size` and `fullscreen` parameters respectively.
     Additionally, you can provide extra keyword arguments via `app.native.window_args` and `app.native.start_args`.
@@ -40,82 +35,61 @@
 
     In native mode the `app.native.main_window` object allows you to access the underlying window.
     It is an async version of [`Window` from pywebview](https://pywebview.flowrl.com/guide/api.html#window-object).
-""",
-    tab=lambda: ui.label("NiceGUI"),
-)
+''', tab=lambda: ui.label('NiceGUI'))
 def native_mode_demo():
     from nicegui import app
 
-    app.native.window_args["resizable"] = False
-    app.native.start_args["debug"] = True
-
-    ui.label("app running in native mode")
+    app.native.window_args['resizable'] = False
+    app.native.start_args['debug'] = True
+
+    ui.label('app running in native mode')
     # ui.button('enlarge', on_click=lambda: app.native.main_window.resize(1000, 700))
     #
     # ui.run(native=True, window_size=(400, 300), fullscreen=False)
     # END OF DEMO
-    ui.button(
-        "enlarge",
-        on_click=lambda: ui.notify("window will be set to 1000x700 in native mode"),
-    )
+    ui.button('enlarge', on_click=lambda: ui.notify('window will be set to 1000x700 in native mode'))
 
 
 # Show a helpful workaround until issue is fixed upstream.
 # For more info see: https://github.com/r0x0r/pywebview/issues/1078
-doc.text(
-    "",
-    """
+doc.text('', '''
     If webview has trouble finding required libraries, you may get an error relating to "WebView2Loader.dll".
     To work around this issue, try moving the DLL file up a directory, e.g.:
     
     * from `.venv/Lib/site-packages/webview/lib/x64/WebView2Loader.dll`
     * to `.venv/Lib/site-packages/webview/lib/WebView2Loader.dll`
-""",
-)
-
-
-@doc.demo(
-    "Environment Variables",
-    """
+''')
+
+
+@doc.demo('Environment Variables', '''
     You can set the following environment variables to configure NiceGUI:
 
     - `MATPLOTLIB` (default: true) can be set to `false` to avoid the potentially costly import of Matplotlib.
         This will make `ui.pyplot` and `ui.line_plot` unavailable.
     - `NICEGUI_STORAGE_PATH` (default: local ".nicegui") can be set to change the location of the storage files.
     - `MARKDOWN_CONTENT_CACHE_SIZE` (default: 1000): The maximum number of Markdown content snippets that are cached in memory.
-<<<<<<< HEAD
-""",
-)
-=======
     - `RST_CONTENT_CACHE_SIZE` (default: 1000): The maximum number of ReStructuredText content snippets that are cached in memory.
 ''')
->>>>>>> fdab7b80
 def env_var_demo():
     from nicegui.elements import markdown
 
-    ui.label(
-        f"Markdown content cache size is {markdown.prepare_content.cache_info().maxsize}"
-    )
-
-
-doc.text(
-    "Server Hosting",
-    """
+    ui.label(f'Markdown content cache size is {markdown.prepare_content.cache_info().maxsize}')
+
+
+doc.text('Server Hosting', '''
     To deploy your NiceGUI app on a server, you will need to execute your `main.py` (or whichever file contains your `ui.run(...)`) on your cloud infrastructure.
     You can, for example, just install the [NiceGUI python package via pip](https://pypi.org/project/nicegui/) and use systemd or similar service to start the main script.
     In most cases, you will set the port to 80 (or 443 if you want to use HTTPS) with the `ui.run` command to make it easily accessible from the outside.
 
     A convenient alternative is the use of our [pre-built multi-arch Docker image](https://hub.docker.com/r/zauberzeug/nicegui) which contains all necessary dependencies.
     With this command you can launch the script `main.py` in the current directory on the public port 80:
-""",
-)
+''')
 
 
 @doc.ui
 def docker_run():
-    with bash_window(classes="max-w-lg w-full h-44"):
-        ui.markdown(
-            """
+    with bash_window(classes='max-w-lg w-full h-44'):
+        ui.markdown('''
             ```bash
             docker run -it --restart always \\
             -p 80:8080 \\
@@ -124,25 +98,20 @@
             -v $(pwd)/:/app/ \\
             zauberzeug/nicegui:latest
             ```
-        """
-        )
-
-
-doc.text(
-    "",
-    """
+        ''')
+
+
+doc.text('', '''
     The demo assumes `main.py` uses the port 8080 in the `ui.run` command (which is the default).
     The `-d` tells docker to run in background and `--restart always` makes sure the container is restarted if the app crashes or the server reboots.
     Of course this can also be written in a Docker compose file:
-""",
-)
+''')
 
 
 @doc.ui
 def docker_compose():
-    with python_window("docker-compose.yml", classes="max-w-lg w-full h-60"):
-        ui.markdown(
-            """
+    with python_window('docker-compose.yml', classes='max-w-lg w-full h-60'):
+        ui.markdown('''
             ```yaml
             app:
                 image: zauberzeug/nicegui:latest
@@ -155,13 +124,10 @@
                 volumes:
                     - ./:/app/
             ```
-        """
-        )
-
-
-doc.text(
-    "",
-    """
+        ''')
+
+
+doc.text('', '''
     There are other handy features in the Docker image like non-root user execution and signal pass-through.
     For more details we recommend to have a look at our [Docker example](https://github.com/zauberzeug/nicegui/tree/main/examples/docker_image).
 
@@ -172,27 +138,22 @@
     You may also have a look at [our demo for using a custom FastAPI app](https://github.com/zauberzeug/nicegui/tree/main/examples/fastapi).
     This will allow you to do very flexible deployments as described in the [FastAPI documentation](https://fastapi.tiangolo.com/deployment/).
     Note that there are additional steps required to allow multiple workers.
-""",
-)
-
-doc.text(
-    "Package for Installation",
-    """
+''')
+
+doc.text('Package for Installation', '''
     NiceGUI apps can also be bundled into an executable with [PyInstaller](https://www.pyinstaller.org/).
     This allows you to distribute your app as a single file that can be executed on any computer.
 
     Just take care your `ui.run` command does not use the `reload` argument.
     Running the `build.py` below will create an executable `myapp` in the `dist` folder:
-""",
-)
+''')
 
 
 @doc.ui
 def pyinstaller():
-    with ui.row().classes("w-full items-stretch"):
-        with python_window(classes="max-w-lg w-full"):
-            ui.markdown(
-                """
+    with ui.row().classes('w-full items-stretch'):
+        with python_window(classes='max-w-lg w-full'):
+            ui.markdown('''
                 ```python
                 from nicegui import native, ui
 
@@ -200,11 +161,9 @@
 
                 ui.run(reload=False, port=native.find_open_port())
                 ```
-            """
-            )
-        with python_window("build.py", classes="max-w-lg w-full"):
-            ui.markdown(
-                """
+            ''')
+        with python_window('build.py', classes='max-w-lg w-full'):
+            ui.markdown('''
                 ```python
                 import os
                 import subprocess
@@ -222,13 +181,10 @@
                 ]
                 subprocess.call(cmd)
                 ```
-            """
-            )
-
-
-doc.text(
-    "",
-    """
+            ''')
+
+
+doc.text('', '''
     **Packaging Tips:**
 
     - When building a PyInstaller app, your main script can use a native window (rather than a browser window) by
@@ -267,28 +223,23 @@
     - If you are using a Python virtual environment, ensure you `pip install pyinstaller` within your virtual environment
     so that the correct PyInstaller is used, or you may get broken apps due to the wrong version of PyInstaller being picked up.
     That is why the build script invokes PyInstaller using `python -m PyInstaller` rather than just `pyinstaller`.
-""",
-)
+''')
 
 
 @doc.ui
 def install_pyinstaller():
-    with bash_window(classes="max-w-lg w-full h-42 self-center"):
-        ui.markdown(
-            """
+    with bash_window(classes='max-w-lg w-full h-42 self-center'):
+        ui.markdown('''
             ```bash
             python -m venv venv
             source venv/bin/activate
             pip install nicegui
             pip install pyinstaller
             ```
-        """
-        )
-
-
-doc.text(
-    "",
-    """
+        ''')
+
+
+doc.text('', '''
     **Note:**
     If you're getting an error "TypeError: a bytes-like object is required, not 'str'", try adding the following lines to the top of your `main.py` file:
     ```py
@@ -296,12 +247,9 @@
     sys.stdout = open('logs.txt', 'w')
     ```
     See <https://github.com/zauberzeug/nicegui/issues/681> for more information.
-""",
-)
-
-doc.text(
-    "",
-    """
+''')
+
+doc.text('', '''
     **Common pitfalls on Mac M1**
     
     - If new processes are spawned in an endless loop, try adding the following lines at the beginning of your code:
@@ -312,12 +260,9 @@
         ```
     
     - If processes are left behind after closing the app, try packaging the app without the `--windowed` argument.
-""",
-)
-
-doc.text(
-    "NiceGUI On Air",
-    """
+''')
+
+doc.text('NiceGUI On Air', '''
     By using `ui.run(on_air=True)` you can share your local app with others over the internet 🧞.
 
     When accessing the on-air URL, all libraries (like Vue, Quasar, ...) are loaded from our CDN.
@@ -336,5 +281,4 @@
     **Data Privacy:**
     We take your privacy very serious.
     NiceGUI On Air does not log or store any content of the relayed data.
-""",
-)+''')