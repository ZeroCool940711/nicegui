--- conflicted
+++ resolved
@@ -1,19 +1,5 @@
-<<<<<<< HEAD
-from . import (
-    chat_message_documentation,
-    doc,
-    element_documentation,
-    html_documentation,
-    label_documentation,
-    link_documentation,
-    markdown_documentation,
-    mermaid_documentation,
-    rst_documentation,
-)
-=======
 from . import (chat_message_documentation, doc, element_documentation, html_documentation, label_documentation,
                link_documentation, markdown_documentation, mermaid_documentation, restructured_text_documentation)
->>>>>>> fdab7b80
 
 doc.title("*Text* Elements")
 
@@ -22,10 +8,6 @@
 doc.intro(chat_message_documentation)
 doc.intro(element_documentation)
 doc.intro(markdown_documentation)
-<<<<<<< HEAD
-doc.intro(rst_documentation)
-=======
 doc.intro(restructured_text_documentation)
->>>>>>> fdab7b80
 doc.intro(mermaid_documentation)
 doc.intro(html_documentation)