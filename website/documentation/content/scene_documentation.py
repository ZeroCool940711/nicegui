from nicegui import ui

from . import doc


@doc.demo(ui.scene)
def main_demo() -> None:
<<<<<<< HEAD
    with ui.scene().classes("w-full h-64") as scene:
        scene.sphere().material("#4488ff")
        scene.cylinder(1, 0.5, 2, 20).material("#ff8800", opacity=0.5).move(-2, 1)
        scene.extrusion([[0, 0], [0, 1], [1, 0.5]], 0.1).material("#ff8888").move(
            -2, -2
        )
=======
    with ui.scene().classes('w-full h-64') as scene:
        scene.sphere().material('#4488ff')
        scene.cylinder(1, 0.5, 2, 20).material('#ff8800', opacity=0.5).move(-2, 1)
        scene.extrusion([[0, 0], [0, 1], [1, 0.5]], 0.1).material('#ff8888').move(2, -1)
>>>>>>> fb3666a1

        with scene.group().move(z=2):
            scene.box().move(x=2)
            scene.box().move(y=2).rotate(0.25, 0.5, 0.75)
            scene.box(wireframe=True).material("#888888").move(x=2, y=2)

<<<<<<< HEAD
        scene.line([-4, 0, 0], [-4, 2, 0]).material("#ff0000")
        scene.curve([-4, 0, 0], [-4, -1, 0], [-3, -1, 0], [-3, -2, 0]).material(
            "#008800"
        )

        logo = "https://avatars.githubusercontent.com/u/2843826"
        scene.texture(
            logo, [[[0.5, 2, 0], [2.5, 2, 0]], [[0.5, 0, 0], [2.5, 0, 0]]]
        ).move(1, -2)
=======
        scene.line([-4, 0, 0], [-4, 2, 0]).material('#ff0000')
        scene.curve([-4, 0, 0], [-4, -1, 0], [-3, -1, 0], [-3, 0, 0]).material('#008800')

        logo = 'https://avatars.githubusercontent.com/u/2843826'
        scene.texture(logo, [[[0.5, 2, 0], [2.5, 2, 0]],
                             [[0.5, 0, 0], [2.5, 0, 0]]]).move(1, -3)
>>>>>>> fb3666a1

        teapot = "https://upload.wikimedia.org/wikipedia/commons/9/93/Utah_teapot_(solid).stl"
        scene.stl(teapot).scale(0.2).move(-3, 4)

<<<<<<< HEAD
        scene.text(
            "2D", "background: rgba(0, 0, 0, 0.2); border-radius: 5px; padding: 5px"
        ).move(z=2)
        scene.text3d(
            "3D", "background: rgba(0, 0, 0, 0.2); border-radius: 5px; padding: 5px"
        ).move(y=-2).scale(0.05)
=======
        avocado = 'https://raw.githubusercontent.com/KhronosGroup/glTF-Sample-Assets/main/Models/Avocado/glTF-Binary/Avocado.glb'
        scene.gltf(avocado).scale(40).move(-2, -3, 0.5)

        scene.text('2D', 'background: rgba(0, 0, 0, 0.2); border-radius: 5px; padding: 5px').move(z=2)
        scene.text3d('3D', 'background: rgba(0, 0, 0, 0.2); border-radius: 5px; padding: 5px').move(y=-2).scale(.05)
>>>>>>> fb3666a1


@doc.demo(
    "Handling Click Events",
    """
    You can use the `on_click` argument to `ui.scene` to handle click events.
    The callback receives a `SceneClickEventArguments` object with the following attributes:

    - `click_type`: the type of click ("click" or "dblclick").
    - `button`: the button that was clicked (1, 2, or 3).
    - `alt`, `ctrl`, `meta`, `shift`: whether the alt, ctrl, meta, or shift key was pressed.
    - `hits`: a list of `SceneClickEventHit` objects, sorted by distance from the camera.

    The `SceneClickEventHit` object has the following attributes:

    - `object_id`: the id of the object that was clicked.
    - `object_name`: the name of the object that was clicked.
    - `x`, `y`, `z`: the x, y and z coordinates of the click.
""",
)
def click_events() -> None:
    from nicegui import events

    def handle_click(e: events.SceneClickEventArguments):
        hit = e.hits[0]
        name = hit.object_name or hit.object_id
        ui.notify(
            f"You clicked on the {name} at ({hit.x:.2f}, {hit.y:.2f}, {hit.z:.2f})"
        )

    with ui.scene(width=285, height=220, on_click=handle_click) as scene:
        scene.sphere().move(x=-1, z=1).with_name("sphere")
        scene.box().move(x=1, z=1).with_name("box")


@doc.demo(
    "Draggable objects",
    """
    You can make objects draggable using the `.draggable` method.
    There is an optional `on_drag_start` and `on_drag_end` argument to `ui.scene` to handle drag events.
    The callbacks receive a `SceneDragEventArguments` object with the following attributes:
    
    - `type`: the type of drag event ("dragstart" or "dragend").
    - `object_id`: the id of the object that was dragged.
    - `object_name`: the name of the object that was dragged.
    - `x`, `y`, `z`: the x, y and z coordinates of the dragged object.
        
    You can also use the `drag_constraints` argument to set comma-separated JavaScript expressions
    for constraining positions of dragged objects.
""",
)
def draggable_objects() -> None:
    from nicegui import events

    def handle_drag(e: events.SceneDragEventArguments):
        ui.notify(f"You dropped the sphere at ({e.x:.2f}, {e.y:.2f}, {e.z:.2f})")

    with ui.scene(
        width=285, height=220, drag_constraints="z = 1", on_drag_end=handle_drag
    ) as scene:
        sphere = scene.sphere().move(z=1).draggable()

    ui.switch(
        "draggable sphere",
        value=sphere.draggable_,
        on_change=lambda e: sphere.draggable(e.value),
    )


@doc.demo(
    "Rendering point clouds",
    """
    You can render point clouds using the `point_cloud` method.
    The `points` argument is a list of point coordinates, and the `colors` argument is a list of RGB colors (0..1).
""",
)
def point_clouds() -> None:
    import numpy as np

    with ui.scene().classes("w-full h-64") as scene:
        x, y = np.meshgrid(np.linspace(-3, 3), np.linspace(-3, 3))
        z = np.sin(x) * np.cos(y) + 1
        points = np.dstack([x, y, z]).reshape(-1, 3)
        scene.point_cloud(points=points, colors=points, point_size=0.1)


doc.reference(ui.scene)<|MERGE_RESOLUTION|>--- conflicted
+++ resolved
@@ -5,66 +5,34 @@
 
 @doc.demo(ui.scene)
 def main_demo() -> None:
-<<<<<<< HEAD
-    with ui.scene().classes("w-full h-64") as scene:
-        scene.sphere().material("#4488ff")
-        scene.cylinder(1, 0.5, 2, 20).material("#ff8800", opacity=0.5).move(-2, 1)
-        scene.extrusion([[0, 0], [0, 1], [1, 0.5]], 0.1).material("#ff8888").move(
-            -2, -2
-        )
-=======
     with ui.scene().classes('w-full h-64') as scene:
         scene.sphere().material('#4488ff')
         scene.cylinder(1, 0.5, 2, 20).material('#ff8800', opacity=0.5).move(-2, 1)
         scene.extrusion([[0, 0], [0, 1], [1, 0.5]], 0.1).material('#ff8888').move(2, -1)
->>>>>>> fb3666a1
 
         with scene.group().move(z=2):
             scene.box().move(x=2)
             scene.box().move(y=2).rotate(0.25, 0.5, 0.75)
-            scene.box(wireframe=True).material("#888888").move(x=2, y=2)
+            scene.box(wireframe=True).material('#888888').move(x=2, y=2)
 
-<<<<<<< HEAD
-        scene.line([-4, 0, 0], [-4, 2, 0]).material("#ff0000")
-        scene.curve([-4, 0, 0], [-4, -1, 0], [-3, -1, 0], [-3, -2, 0]).material(
-            "#008800"
-        )
-
-        logo = "https://avatars.githubusercontent.com/u/2843826"
-        scene.texture(
-            logo, [[[0.5, 2, 0], [2.5, 2, 0]], [[0.5, 0, 0], [2.5, 0, 0]]]
-        ).move(1, -2)
-=======
         scene.line([-4, 0, 0], [-4, 2, 0]).material('#ff0000')
         scene.curve([-4, 0, 0], [-4, -1, 0], [-3, -1, 0], [-3, 0, 0]).material('#008800')
 
         logo = 'https://avatars.githubusercontent.com/u/2843826'
         scene.texture(logo, [[[0.5, 2, 0], [2.5, 2, 0]],
                              [[0.5, 0, 0], [2.5, 0, 0]]]).move(1, -3)
->>>>>>> fb3666a1
 
-        teapot = "https://upload.wikimedia.org/wikipedia/commons/9/93/Utah_teapot_(solid).stl"
+        teapot = 'https://upload.wikimedia.org/wikipedia/commons/9/93/Utah_teapot_(solid).stl'
         scene.stl(teapot).scale(0.2).move(-3, 4)
 
-<<<<<<< HEAD
-        scene.text(
-            "2D", "background: rgba(0, 0, 0, 0.2); border-radius: 5px; padding: 5px"
-        ).move(z=2)
-        scene.text3d(
-            "3D", "background: rgba(0, 0, 0, 0.2); border-radius: 5px; padding: 5px"
-        ).move(y=-2).scale(0.05)
-=======
         avocado = 'https://raw.githubusercontent.com/KhronosGroup/glTF-Sample-Assets/main/Models/Avocado/glTF-Binary/Avocado.glb'
         scene.gltf(avocado).scale(40).move(-2, -3, 0.5)
 
         scene.text('2D', 'background: rgba(0, 0, 0, 0.2); border-radius: 5px; padding: 5px').move(z=2)
         scene.text3d('3D', 'background: rgba(0, 0, 0, 0.2); border-radius: 5px; padding: 5px').move(y=-2).scale(.05)
->>>>>>> fb3666a1
 
 
-@doc.demo(
-    "Handling Click Events",
-    """
+@doc.demo('Handling Click Events', '''
     You can use the `on_click` argument to `ui.scene` to handle click events.
     The callback receives a `SceneClickEventArguments` object with the following attributes:
 
@@ -78,26 +46,21 @@
     - `object_id`: the id of the object that was clicked.
     - `object_name`: the name of the object that was clicked.
     - `x`, `y`, `z`: the x, y and z coordinates of the click.
-""",
-)
+''')
 def click_events() -> None:
     from nicegui import events
 
     def handle_click(e: events.SceneClickEventArguments):
         hit = e.hits[0]
         name = hit.object_name or hit.object_id
-        ui.notify(
-            f"You clicked on the {name} at ({hit.x:.2f}, {hit.y:.2f}, {hit.z:.2f})"
-        )
+        ui.notify(f'You clicked on the {name} at ({hit.x:.2f}, {hit.y:.2f}, {hit.z:.2f})')
 
     with ui.scene(width=285, height=220, on_click=handle_click) as scene:
-        scene.sphere().move(x=-1, z=1).with_name("sphere")
-        scene.box().move(x=1, z=1).with_name("box")
+        scene.sphere().move(x=-1, z=1).with_name('sphere')
+        scene.box().move(x=1, z=1).with_name('box')
 
 
-@doc.demo(
-    "Draggable objects",
-    """
+@doc.demo('Draggable objects', '''
     You can make objects draggable using the `.draggable` method.
     There is an optional `on_drag_start` and `on_drag_end` argument to `ui.scene` to handle drag events.
     The callbacks receive a `SceneDragEventArguments` object with the following attributes:
@@ -109,37 +72,30 @@
         
     You can also use the `drag_constraints` argument to set comma-separated JavaScript expressions
     for constraining positions of dragged objects.
-""",
-)
+''')
 def draggable_objects() -> None:
     from nicegui import events
 
     def handle_drag(e: events.SceneDragEventArguments):
-        ui.notify(f"You dropped the sphere at ({e.x:.2f}, {e.y:.2f}, {e.z:.2f})")
+        ui.notify(f'You dropped the sphere at ({e.x:.2f}, {e.y:.2f}, {e.z:.2f})')
 
-    with ui.scene(
-        width=285, height=220, drag_constraints="z = 1", on_drag_end=handle_drag
-    ) as scene:
+    with ui.scene(width=285, height=220,
+                  drag_constraints='z = 1', on_drag_end=handle_drag) as scene:
         sphere = scene.sphere().move(z=1).draggable()
 
-    ui.switch(
-        "draggable sphere",
-        value=sphere.draggable_,
-        on_change=lambda e: sphere.draggable(e.value),
-    )
+    ui.switch('draggable sphere',
+              value=sphere.draggable_,
+              on_change=lambda e: sphere.draggable(e.value))
 
 
-@doc.demo(
-    "Rendering point clouds",
-    """
+@doc.demo('Rendering point clouds', '''
     You can render point clouds using the `point_cloud` method.
     The `points` argument is a list of point coordinates, and the `colors` argument is a list of RGB colors (0..1).
-""",
-)
+''')
 def point_clouds() -> None:
     import numpy as np
 
-    with ui.scene().classes("w-full h-64") as scene:
+    with ui.scene().classes('w-full h-64') as scene:
         x, y = np.meshgrid(np.linspace(-3, 3), np.linspace(-3, 3))
         z = np.sin(x) * np.cos(y) + 1
         points = np.dstack([x, y, z]).reshape(-1, 3)
