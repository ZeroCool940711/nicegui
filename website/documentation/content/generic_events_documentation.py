from nicegui import context, ui

from . import doc

doc.title("Generic Events")


@doc.demo(
    "Generic Events",
    """
    Most UI elements come with predefined events.
    For example, a `ui.button` like "A" in the demo has an `on_click` parameter that expects a coroutine or function.
    But you can also use the `on` method to register a generic event handler like for "B".
    This allows you to register handlers for any event that is supported by JavaScript and Quasar.

    For example, you can register a handler for the `mousemove` event like for "C", even though there is no `on_mousemove` parameter for `ui.button`.
    Some events, like `mousemove`, are fired very often.
    To avoid performance issues, you can use the `throttle` parameter to only call the handler every `throttle` seconds ("D").

    The generic event handler can be synchronous or asynchronous and optionally takes `GenericEventArguments` as argument ("E").
    You can also specify which attributes of the JavaScript or Quasar event should be passed to the handler ("F").
    This can reduce the amount of data that needs to be transferred between the server and the client.

    Here you can find more information about the events that are supported:

    - https://developer.mozilla.org/en-US/docs/Web/API/HTMLElement#events for HTML elements
    - https://quasar.dev/vue-components for Quasar-based elements (see the "Events" tab on the individual component page)
""",
)
def generic_events_demo() -> None:
    with ui.row():
        ui.button("A", on_click=lambda: ui.notify("You clicked the button A."))
        ui.button("B").on("click", lambda: ui.notify("You clicked the button B."))
    with ui.row():
        ui.button("C").on("mousemove", lambda: ui.notify("You moved on button C."))
        ui.button("D").on(
            "mousemove", lambda: ui.notify("You moved on button D."), throttle=0.5
        )
    with ui.row():
        ui.button("E").on("mousedown", lambda e: ui.notify(e))
        ui.button("F").on("mousedown", lambda e: ui.notify(e), ["ctrlKey", "shiftKey"])


@doc.demo(
    "Specifying event attributes",
    """
    **A list of strings** names the attributes of the JavaScript event object:
    ```py
    ui.button().on('click', handle_click, ['clientX', 'clientY'])
    ```

    **An empty list** requests _no_ attributes:
    ```py
    ui.button().on('click', handle_click, [])
    ```

    **The value `None`** represents _all_ attributes (the default):
    ```py
    ui.button().on('click', handle_click, None)
    ```

    **If the event is called with multiple arguments** like QTable's "row-click" `(evt, row, index) => void`,
    you can define a list of argument definitions:
    ```py
    ui.table(...).on('rowClick', handle_click, [[], ['name'], None])
    ```
    In this example the "row-click" event will omit all arguments of the first `evt` argument,
    send only the "name" attribute of the `row` argument and send the full `index`.

    If the retrieved list of event arguments has length 1, the argument is automatically unpacked.
    So you can write
    ```py
    ui.button().on('click', lambda e: print(e.args['clientX'], flush=True))
    ```
    instead of
    ```py
    ui.button().on('click', lambda e: print(e.args[0]['clientX'], flush=True))
    ```

    Note that by default all JSON-serializable attributes of all arguments are sent.
    This is to simplify registering for new events and discovering their attributes.
    If bandwidth is an issue, the arguments should be limited to what is actually needed on the server.
""",
)
def event_attributes() -> None:
    columns = [
        {"name": "name", "label": "Name", "field": "name"},
        {"name": "age", "label": "Age", "field": "age"},
    ]
    rows = [
        {"name": "Alice", "age": 42},
        {"name": "Bob", "age": 23},
    ]
    ui.table(columns, rows, "name").on("rowClick", ui.notify, [[], ["name"], None])


@doc.demo(
    "Modifiers",
    """
    You can also include [key modifiers](https://vuejs.org/guide/essentials/event-handling.html#key-modifiers>) (shown in input "A"),
    modifier combinations (shown in input "B"),
    and [event modifiers](https://vuejs.org/guide/essentials/event-handling.html#mouse-button-modifiers>) (shown in input "C").
""",
)
def modifiers() -> None:
    with ui.row():
        ui.input("A").classes("w-12").on(
            "keydown.space", lambda: ui.notify("You pressed space.")
        )
        ui.input("B").classes("w-12").on(
            "keydown.y.shift", lambda: ui.notify("You pressed Shift+Y")
        )
        ui.input("C").classes("w-12").on(
            "keydown.once", lambda: ui.notify("You started typing.")
        )


@doc.demo(
    "Custom events",
    """
    It is fairly easy to emit custom events from JavaScript with `emitEvent(...)` which can be listened to with `ui.on(...)`.
    This can be useful if you want to call Python code when something happens in JavaScript.
    In this example we are listening to the `visibilitychange` event of the browser tab.
""",
)
async def custom_events() -> None:
    tabwatch = ui.checkbox("Watch browser tab re-entering")
    ui.on("tabvisible", lambda: ui.notify("Welcome back!") if tabwatch.value else None)
    # ui.add_head_html('''
    #     <script>
    #     document.addEventListener('visibilitychange', () => {
    #         if (document.visibilityState === 'visible') {
    #             emitEvent('tabvisible');
    #         }
    #     });
    #     </script>
    # ''')
    # END OF DEMO
    await context.get_client().connected()
    ui.run_javascript(
        """
        document.addEventListener('visibilitychange', () => {
            if (document.visibilityState === 'visible') {
                emitEvent('tabvisible');
            }
        });
<<<<<<< HEAD
    """
    )
=======
    ''')


@doc.demo('Pure JavaScript events', '''
    You can also use the `on` method to register a pure JavaScript event handler.
    This can be useful if you want to call JavaScript code without sending any data to the server.
    In this example we are using the `navigator.clipboard` API to copy a string to the clipboard.
''')
def pure_javascript() -> None:
    ui.button('Copy to clipboard') \
        .on('click', js_handler='''() => {
            navigator.clipboard.writeText("Hello, NiceGUI!");
        }''')
>>>>>>> 1d231084
<|MERGE_RESOLUTION|>--- conflicted
+++ resolved
@@ -2,12 +2,10 @@
 
 from . import doc
 
-doc.title("Generic Events")
+doc.title('Generic Events')
 
 
-@doc.demo(
-    "Generic Events",
-    """
+@doc.demo('Generic Events', '''
     Most UI elements come with predefined events.
     For example, a `ui.button` like "A" in the demo has an `on_click` parameter that expects a coroutine or function.
     But you can also use the `on` method to register a generic event handler like for "B".
@@ -25,25 +23,20 @@
 
     - https://developer.mozilla.org/en-US/docs/Web/API/HTMLElement#events for HTML elements
     - https://quasar.dev/vue-components for Quasar-based elements (see the "Events" tab on the individual component page)
-""",
-)
+''')
 def generic_events_demo() -> None:
     with ui.row():
-        ui.button("A", on_click=lambda: ui.notify("You clicked the button A."))
-        ui.button("B").on("click", lambda: ui.notify("You clicked the button B."))
+        ui.button('A', on_click=lambda: ui.notify('You clicked the button A.'))
+        ui.button('B').on('click', lambda: ui.notify('You clicked the button B.'))
     with ui.row():
-        ui.button("C").on("mousemove", lambda: ui.notify("You moved on button C."))
-        ui.button("D").on(
-            "mousemove", lambda: ui.notify("You moved on button D."), throttle=0.5
-        )
+        ui.button('C').on('mousemove', lambda: ui.notify('You moved on button C.'))
+        ui.button('D').on('mousemove', lambda: ui.notify('You moved on button D.'), throttle=0.5)
     with ui.row():
-        ui.button("E").on("mousedown", lambda e: ui.notify(e))
-        ui.button("F").on("mousedown", lambda e: ui.notify(e), ["ctrlKey", "shiftKey"])
+        ui.button('E').on('mousedown', lambda e: ui.notify(e))
+        ui.button('F').on('mousedown', lambda e: ui.notify(e), ['ctrlKey', 'shiftKey'])
 
 
-@doc.demo(
-    "Specifying event attributes",
-    """
+@doc.demo('Specifying event attributes', '''
     **A list of strings** names the attributes of the JavaScript event object:
     ```py
     ui.button().on('click', handle_click, ['clientX', 'clientY'])
@@ -80,52 +73,39 @@
     Note that by default all JSON-serializable attributes of all arguments are sent.
     This is to simplify registering for new events and discovering their attributes.
     If bandwidth is an issue, the arguments should be limited to what is actually needed on the server.
-""",
-)
+''')
 def event_attributes() -> None:
     columns = [
-        {"name": "name", "label": "Name", "field": "name"},
-        {"name": "age", "label": "Age", "field": "age"},
+        {'name': 'name', 'label': 'Name', 'field': 'name'},
+        {'name': 'age', 'label': 'Age', 'field': 'age'},
     ]
     rows = [
-        {"name": "Alice", "age": 42},
-        {"name": "Bob", "age": 23},
+        {'name': 'Alice', 'age': 42},
+        {'name': 'Bob', 'age': 23},
     ]
-    ui.table(columns, rows, "name").on("rowClick", ui.notify, [[], ["name"], None])
+    ui.table(columns, rows, 'name').on('rowClick', ui.notify, [[], ['name'], None])
 
 
-@doc.demo(
-    "Modifiers",
-    """
+@doc.demo('Modifiers', '''
     You can also include [key modifiers](https://vuejs.org/guide/essentials/event-handling.html#key-modifiers>) (shown in input "A"),
     modifier combinations (shown in input "B"),
     and [event modifiers](https://vuejs.org/guide/essentials/event-handling.html#mouse-button-modifiers>) (shown in input "C").
-""",
-)
+''')
 def modifiers() -> None:
     with ui.row():
-        ui.input("A").classes("w-12").on(
-            "keydown.space", lambda: ui.notify("You pressed space.")
-        )
-        ui.input("B").classes("w-12").on(
-            "keydown.y.shift", lambda: ui.notify("You pressed Shift+Y")
-        )
-        ui.input("C").classes("w-12").on(
-            "keydown.once", lambda: ui.notify("You started typing.")
-        )
+        ui.input('A').classes('w-12').on('keydown.space', lambda: ui.notify('You pressed space.'))
+        ui.input('B').classes('w-12').on('keydown.y.shift', lambda: ui.notify('You pressed Shift+Y'))
+        ui.input('C').classes('w-12').on('keydown.once', lambda: ui.notify('You started typing.'))
 
 
-@doc.demo(
-    "Custom events",
-    """
+@doc.demo('Custom events', '''
     It is fairly easy to emit custom events from JavaScript with `emitEvent(...)` which can be listened to with `ui.on(...)`.
     This can be useful if you want to call Python code when something happens in JavaScript.
     In this example we are listening to the `visibilitychange` event of the browser tab.
-""",
-)
+''')
 async def custom_events() -> None:
-    tabwatch = ui.checkbox("Watch browser tab re-entering")
-    ui.on("tabvisible", lambda: ui.notify("Welcome back!") if tabwatch.value else None)
+    tabwatch = ui.checkbox('Watch browser tab re-entering')
+    ui.on('tabvisible', lambda: ui.notify('Welcome back!') if tabwatch.value else None)
     # ui.add_head_html('''
     #     <script>
     #     document.addEventListener('visibilitychange', () => {
@@ -137,17 +117,12 @@
     # ''')
     # END OF DEMO
     await context.get_client().connected()
-    ui.run_javascript(
-        """
+    ui.run_javascript('''
         document.addEventListener('visibilitychange', () => {
             if (document.visibilityState === 'visible') {
                 emitEvent('tabvisible');
             }
         });
-<<<<<<< HEAD
-    """
-    )
-=======
     ''')
 
 
@@ -160,5 +135,4 @@
     ui.button('Copy to clipboard') \
         .on('click', js_handler='''() => {
             navigator.clipboard.writeText("Hello, NiceGUI!");
-        }''')
->>>>>>> 1d231084
+        }''')