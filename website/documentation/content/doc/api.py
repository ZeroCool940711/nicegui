--- conflicted
+++ resolved
@@ -20,168 +20,73 @@
 
 
 def get_page(documentation: ModuleType) -> DocumentationPage:
-    """
-    Return the documentation page for the given documentation module.
-
-    Parameters:
-        documentation (ModuleType): The documentation module for which to retrieve the page.
-
-    Returns:
-        DocumentationPage: The documentation page corresponding to the given module.
-
-    Raises:
-        AssertionError: If the documentation page does not exist in the registry.
-
-    This function retrieves the documentation page associated with the given documentation module.
-    It first determines the target name by removing the suffix '_documentation' from the module's name.
-    Then it checks if the target name exists in the registry dictionary.
-    If the target name is found, the corresponding documentation page is returned.
-    If the target name is not found, an AssertionError is raised.
-
-    Example:
-        # Assuming 'my_module_documentation' exists in the registry
-        page = get_page(my_module_documentation)
-    """
-    target_name = _removesuffix(documentation.__name__.split(".")[-1], "_documentation")
-    assert target_name in registry, f"Documentation page {target_name} does not exist"
+    """Return the documentation page for the given documentation module."""
+    target_name = _removesuffix(documentation.__name__.split('.')[-1], '_documentation')
+    assert target_name in registry, f'Documentation page {target_name} does not exist'
     return registry[target_name]
 
 
 def _get_current_page() -> DocumentationPage:
-    """
-    Retrieves the current documentation page based on the calling module.
-
-    This function inspects the calling module and retrieves its name. If the name is 'overview', it is changed to an empty string.
-    The function then checks if the name exists in the registry. If not, a new DocumentationPage object is created and added to the registry.
-    Finally, the function returns the DocumentationPage object associated with the module name.
-
-    Returns:
-        DocumentationPage: The current documentation page.
-
-    Raises:
-        AssertionError: If the calling module or its file path is not available.
-
-    """
     frame = sys._getframe(2)  # pylint: disable=protected-access
     module = inspect.getmodule(frame)
     assert module is not None and module.__file__ is not None
-    name = _removesuffix(Path(module.__file__).stem, "_documentation")
-    if name == "overview":
-        name = ""
+    name = _removesuffix(Path(module.__file__).stem, '_documentation')
+    if name == 'overview':
+        name = ''
     if name not in registry:
         registry[name] = DocumentationPage(name=name)
     return registry[name]
 
 
 def title(title_: Optional[str] = None, subtitle: Optional[str] = None) -> None:
-    """
-    Set the title of the current documentation page.
-
-    Args:
-        title_ (Optional[str]): The main title of the page.
-        subtitle (Optional[str]): The subtitle of the page.
-
-    Returns:
-        None
-    """
+    """Set the title of the current documentation page."""
     page = _get_current_page()
     page.title = title_
     page.subtitle = subtitle
 
 
 def text(title_: str, description: str) -> None:
-    """
-    Add a text block to the current documentation page.
-
-    Args:
-        title_ (str): The title of the text block.
-        description (str): The description of the text block.
-
-    Returns:
-        None
-
-    Raises:
-        None
-    """
-    _get_current_page().parts.append(
-        DocumentationPart(
-            title=title_, description=description, description_format="md"
-        )
-    )
+    """Add a text block to the current documentation page."""
+    _get_current_page().parts.append(DocumentationPart(title=title_, description=description))
 
 
 @overload
-def demo(
-    title_: str,
-    description: str,
-    /,
-    *,
-    tab: Optional[Union[str, Callable]] = None,
-    lazy: bool = True,
-) -> Callable[[Callable], Callable]:
+def demo(title_: str,
+         description: str, /, *,
+         tab: Optional[Union[str, Callable]] = None,
+         lazy: bool = True,
+         ) -> Callable[[Callable], Callable]:
     ...
 
 
 @overload
-def demo(
-    element: type,
-    /,
-    tab: Optional[Union[str, Callable]] = None,
-    lazy: bool = True,
-) -> Callable[[Callable], Callable]:
+def demo(element: type, /,
+         tab: Optional[Union[str, Callable]] = None,
+         lazy: bool = True,
+         ) -> Callable[[Callable], Callable]:
     ...
 
 
 @overload
-def demo(
-    function: Callable,
-    /,
-    tab: Optional[Union[str, Callable]] = None,
-    lazy: bool = True,
-) -> Callable[[Callable], Callable]:
+def demo(function: Callable, /,
+         tab: Optional[Union[str, Callable]] = None,
+         lazy: bool = True,
+         ) -> Callable[[Callable], Callable]:
     ...
 
 
 def demo(*args, **kwargs) -> Callable[[Callable], Callable]:
-    """
-    Add a demo section to the current documentation page.
-
-    Args:
-        *args: Variable length arguments. If two arguments are provided, they are treated as `title` and `description`.
-               If more than two arguments are provided, the first argument is treated as `element` and the remaining
-               arguments are ignored.
-        **kwargs: Keyword arguments. The following keyword arguments are supported:
-            - lazy (bool): If True, the demo will be loaded lazily. Defaults to True.
-            - tab (str): The tab name to display the demo in. Defaults to None.
-
-    Returns:
-        Callable: A decorator function that can be used to add a demo section to a documentation page.
-
-    Usage:
-        @demo("Demo Title", "Demo Description")
-        def my_demo_function():
-            # Code for the demo
-
-        @demo(MyElement, lazy=False, tab="My Tab")
-        def my_element_demo():
-            # Code for the demo
-
-    """
+    """Add a demo section to the current documentation page."""
     if len(args) == 2:
         element = None
         title_, description = args
         is_markdown = True
     else:
         element = args[0]
-<<<<<<< HEAD
-        doc = element.__init__.__doc__ if isinstance(element, type) else element.__doc__  # type: ignore
-        title_, description = doc.split("\n", 1)
-=======
         doc = element.__doc__
         if isinstance(element, type) and not doc:
             doc = element.__init__.__doc__  # type: ignore
         title_, description = doc.split('\n', 1)
->>>>>>> 1d231084
         is_markdown = False
 
     description = remove_indentation(description)
@@ -192,66 +97,27 @@
             ui_name = _find_attribute(nicegui_ui, element.__name__)
             app_name = _find_attribute(nicegui_app, element.__name__)
             if ui_name:
-                page.title = f"ui.*{ui_name}*"
+                page.title = f'ui.*{ui_name}*'
             if app_name:
-                page.title = f"app.*{app_name}*"
-        page.parts.append(
-            DocumentationPart(
-                title=title_,
-                description=description,
-                description_format="md" if is_markdown else "rst",
-                demo=Demo(
-                    function=function,
-                    lazy=kwargs.get("lazy", True),
-                    tab=kwargs.get("tab"),
-                ),
-            )
-        )
+                page.title = f'app.*{app_name}*'
+        page.parts.append(DocumentationPart(
+            title=title_,
+            description=description,
+            description_format='md' if is_markdown else 'rst',
+            demo=Demo(function=function, lazy=kwargs.get('lazy', True), tab=kwargs.get('tab')),
+        ))
         return function
-
     return decorator
 
 
 def ui(function: Callable) -> Callable:
-    """
-    Decorator to add arbitrary UI to the current documentation page.
-
-    This decorator can be used to add custom UI elements to the current documentation page.
-    It takes a function as input, which will be called to generate the UI content.
-    The function should accept no arguments and return a string representing the UI content.
-
-    Example usage:
-    ```
-    @ui
-    def my_custom_ui():
-        return "<h1>Hello, World!</h1>"
-    ```
-
-    The `my_custom_ui` function will be called when the documentation page is rendered,
-    and the returned string will be added to the page.
-
-    Returns:
-        Callable: The decorated function.
-    """
+    """Add arbitrary UI to the current documentation page."""
     _get_current_page().parts.append(DocumentationPart(ui=function))
     return function
 
 
 def intro(documentation: types.ModuleType) -> None:
-    """
-    Add an intro section to the current documentation page.
-
-    Args:
-        documentation (types.ModuleType): The module containing the documentation.
-
-    Returns:
-        None
-
-    Description:
-        This function adds an introductory section to the current documentation page.
-        It takes the `documentation` module as input and modifies the current page
-        by adding a new section with a link to the target page.
-    """
+    """Add an intro section to the current documentation page."""
     current_page = _get_current_page()
     target_page = get_page(documentation)
     target_page.back_link = current_page.name
@@ -260,102 +126,28 @@
     current_page.parts.append(part)
 
 
-def reference(
-    element: type,
-    *,
-    title: str = "Reference",  # pylint: disable=redefined-outer-name
-) -> None:
-    """
-    Add a reference section to the current documentation page.
-
-    Parameters:
-        element (type): The element to be referenced.
-        title (str, optional): The title of the reference section. Defaults to 'Reference'.
-
-    Returns:
-        None
-
-    Raises:
-        None
-
-    Example:
-        # Add a reference section for a class
-        reference(MyClass, title='MyClass Reference')
-    """
+def reference(element: type, *,
+              title: str = 'Reference',  # pylint: disable=redefined-outer-name
+              ) -> None:
+    """Add a reference section to the current documentation page."""
     _get_current_page().parts.append(DocumentationPart(title=title, reference=element))
 
 
 def extra_column(function: Callable) -> Callable:
-    """
-    Add an extra column to the current documentation page.
-
-    This decorator function is used to add an extra column to the current documentation page.
-    It takes a function as an argument, which will be called to generate the content for the extra column.
-
-    Parameters:
-        function (Callable): The function that generates the content for the extra column.
-
-    Returns:
-        Callable: The decorated function.
-
-    Example:
-        @extra_column
-        def my_extra_column():
-            return "This is the content for the extra column."
-
-        The above example adds an extra column to the current documentation page, and the content
-        for the extra column is generated by the `my_extra_column` function.
-
-    Note:
-        The `extra_column` decorator should be used on functions that return a string or HTML content
-        to be displayed in the extra column.
-
-    """
+    """Add an extra column to the current documentation page."""
     _get_current_page().extra_column = function
     return function
 
 
 def _find_attribute(obj: Any, name: str) -> Optional[str]:
-    """
-    Find an attribute in an object by name, ignoring case and underscores.
-
-    This function searches for an attribute in the given object by comparing its name
-    (ignoring case and underscores) with the provided name. If a matching attribute is found,
-    its name is returned. Otherwise, None is returned.
-
-    Args:
-        obj (Any): The object to search for the attribute in.
-        name (str): The name of the attribute to find.
-
-    Returns:
-        Optional[str]: The name of the matching attribute, or None if no match is found.
-    """
     for attr in dir(obj):
-        if attr.lower().replace("_", "") == name.lower().replace("_", ""):
+        if attr.lower().replace('_', '') == name.lower().replace('_', ''):
             return attr
     return None
 
 
 def _removesuffix(string: str, suffix: str) -> str:
-    """
-    Remove a suffix from a string if it exists.
-
-    Args:
-        string (str): The input string.
-        suffix (str): The suffix to be removed from the string.
-
-    Returns:
-        str: The modified string with the suffix removed.
-
-    Notes:
-        This function is intended to be used as a workaround for Python versions prior to 3.9,
-        which do not have the built-in `str.removesuffix()` method.
-
-    Example:
-        >>> _removesuffix("hello world", "world")
-        'hello '
-
-    """
+    # NOTE: Remove this once we drop Python 3.8 support
     if string.endswith(suffix):
-        return string[: -len(suffix)]
+        return string[:-len(suffix)]
     return string