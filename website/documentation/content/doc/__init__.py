--- conflicted
+++ resolved
@@ -1,27 +1,3 @@
-<<<<<<< HEAD
-from .api import (
-    demo,
-    extra_column,
-    get_page,
-    intro,
-    reference,
-    registry,
-    text,
-    title,
-    ui,
-)
-
-__all__ = [
-    "demo",
-    "intro",
-    "reference",
-    "registry",
-    "text",
-    "title",
-    "ui",
-    "get_page",
-    "extra_column",
-=======
 from .api import demo, extra_column, get_page, intro, redirects, reference, registry, text, title, ui
 
 __all__ = [
@@ -35,5 +11,4 @@
     'ui',
     'get_page',
     'extra_column',
->>>>>>> 1d231084
 ]