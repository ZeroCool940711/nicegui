--- conflicted
+++ resolved
@@ -2,30 +2,17 @@
 
 from nicegui import app, ui
 
-<<<<<<< HEAD
-from . import (
-    doc,
-    download_documentation,
-    open_documentation,
-    page_documentation,
-    page_layout_documentation,
-    page_title_documentation,
-)
-=======
 from . import (doc, download_documentation, navigate_documentation, page_documentation, page_layout_documentation,
                page_title_documentation)
->>>>>>> fb3666a1
 
 CONSTANT_UUID = str(uuid.uuid4())
 
-doc.title("*Pages* & Routing")
+doc.title('*Pages* & Routing')
 
 doc.intro(page_documentation)
 
 
-@doc.demo(
-    "Auto-index page",
-    """
+@doc.demo('Auto-index page', '''
     Pages created with the `@ui.page` decorator are "private".
     Their content is re-created for each client.
     Thus, in the demo to the right, the displayed ID on the private page changes when the browser reloads the page.
@@ -34,45 +21,40 @@
     This auto-index page is created once on startup and *shared* across all clients that might connect.
     Thus, each connected client will see the *same* elements.
     In the demo to the right, the displayed ID on the auto-index page remains constant when the browser reloads the page.
-""",
-)
+''')
 def auto_index_page():
     from uuid import uuid4
 
-    @ui.page("/private_page")
+    @ui.page('/private_page')
     async def private_page():
-        ui.label(f"private page with ID {uuid4()}")
+        ui.label(f'private page with ID {uuid4()}')
 
     # ui.label(f'shared auto-index page with ID {uuid4()}')
     # ui.link('private page', private_page)
     # END OF DEMO
-    ui.label(f"shared auto-index page with ID {CONSTANT_UUID}")
-    ui.link("private page", private_page)
+    ui.label(f'shared auto-index page with ID {CONSTANT_UUID}')
+    ui.link('private page', private_page)
 
 
 doc.intro(page_layout_documentation)
 
 
-@doc.demo(
-    "Parameter injection",
-    """
+@doc.demo('Parameter injection', '''
     Thanks to FastAPI, a page function accepts optional parameters to provide
     [path parameters](https://fastapi.tiangolo.com/tutorial/path-params/), 
     [query parameters](https://fastapi.tiangolo.com/tutorial/query-params/) or the whole incoming
     [request](https://fastapi.tiangolo.com/advanced/using-request-directly/) for accessing
     the body payload, headers, cookies and more.
-""",
-)
+''')
 def parameter_demo():
-    @ui.page("/icon/{icon}")
+    @ui.page('/icon/{icon}')
     def icons(icon: str, amount: int = 1):
-        ui.label(icon).classes("text-h3")
+        ui.label(icon).classes('text-h3')
         with ui.row():
-            [ui.icon(icon).classes("text-h3") for _ in range(amount)]
-
-    ui.link("Star", "/icon/star?amount=5")
-    ui.link("Home", "/icon/home")
-    ui.link("Water", "/icon/water_drop?amount=3")
+            [ui.icon(icon).classes('text-h3') for _ in range(amount)]
+    ui.link('Star', '/icon/star?amount=5')
+    ui.link('Home', '/icon/home')
+    ui.link('Water', '/icon/water_drop?amount=3')
 
 
 doc.intro(page_title_documentation)
@@ -84,11 +66,11 @@
 def add_static_files_demo():
     from nicegui import app
 
-    app.add_static_files("/examples", "examples")
-    ui.label("Some NiceGUI Examples").classes("text-h5")
-    ui.link("AI interface", "/examples/ai_interface/main.py")
-    ui.link("Custom FastAPI app", "/examples/fastapi/main.py")
-    ui.link("Authentication", "/examples/authentication/main.py")
+    app.add_static_files('/examples', 'examples')
+    ui.label('Some NiceGUI Examples').classes('text-h5')
+    ui.link('AI interface', '/examples/ai_interface/main.py')
+    ui.link('Custom FastAPI app', '/examples/fastapi/main.py')
+    ui.link('Authentication', '/examples/authentication/main.py')
 
 
 @doc.demo(app.add_media_files)
@@ -99,40 +81,33 @@
 
     from nicegui import app
 
-    media = Path("media")
+    media = Path('media')
     # media.mkdir(exist_ok=True)
     # r = requests.get('https://cdn.coverr.co/videos/coverr-cloudy-sky-2765/1080p.mp4')
     # (media  / 'clouds.mp4').write_bytes(r.content)
     # app.add_media_files('/my_videos', media)
     # ui.video('/my_videos/clouds.mp4')
     # END OF DEMO
-    ui.video("https://cdn.coverr.co/videos/coverr-cloudy-sky-2765/1080p.mp4")
+    ui.video('https://cdn.coverr.co/videos/coverr-cloudy-sky-2765/1080p.mp4')
 
 
-@doc.demo(
-    "Add HTML to the page",
-    """
+@doc.demo('Add HTML to the page', '''
     You can add HTML to the page by calling `ui.add_head_html` or `ui.add_body_html`.
     This is useful for adding custom CSS styles or JavaScript code.
-""",
-)
+''')
 def add_head_html_demo():
-    ui.add_head_html(
-        """
+    ui.add_head_html('''
         <style>
             .my-red-label {
                 color: Crimson;
                 font-weight: bold;
             }
         </style>
-    """
-    )
-    ui.label("RED").classes("my-red-label")
+    ''')
+    ui.label('RED').classes('my-red-label')
 
 
-@doc.demo(
-    "API Responses",
-    """
+@doc.demo('API Responses', '''
     NiceGUI is based on [FastAPI](https://fastapi.tiangolo.com/).
     This means you can use all of FastAPI's features.
     For example, you can implement a RESTful API in addition to your graphical user interface.
@@ -142,24 +117,16 @@
     You can also return any other FastAPI response object inside a page function.
     For example, you can return a `RedirectResponse` to redirect the user to another page if certain conditions are met.
     This is used in our [authentication demo](https://github.com/zauberzeug/nicegui/tree/main/examples/authentication/main.py).
-""",
-)
+''')
 def fastapi_demo():
     import random
 
     from nicegui import app
 
-    @app.get("/random/{max}")
+    @app.get('/random/{max}')
     def generate_random_number(max: int):
-        return {"min": 0, "max": max, "value": random.randint(0, max)}
+        return {'min': 0, 'max': max, 'value': random.randint(0, max)}
 
-<<<<<<< HEAD
-    max = ui.number("max", value=100)
-    ui.button(
-        "generate random number", on_click=lambda: ui.open(f"/random/{max.value:.0f}")
-    )
-=======
     max = ui.number('max', value=100)
     ui.button('generate random number',
-              on_click=lambda: ui.navigate.to(f'/random/{max.value:.0f}'))
->>>>>>> fb3666a1
+              on_click=lambda: ui.navigate.to(f'/random/{max.value:.0f}'))