from .content import overview, redirects, registry
from .intro import create_intro
from .rendering import render_page
from .search import build_search_index
from .windows import bash_window, browser_window, python_window

__all__ = [
<<<<<<< HEAD
    "bash_window",
    "browser_window",
    "build_search_index",
    "create_intro",
    "overview",  # ensure documentation tree is built
    "python_window",
    "registry",
    "render_page",
=======
    'bash_window',
    'browser_window',
    'build_search_index',
    'create_intro',
    'overview',  # ensure documentation tree is built
    'python_window',
    'registry',
    'redirects',
    'render_page',
>>>>>>> 1d231084
]<|MERGE_RESOLUTION|>--- conflicted
+++ resolved
@@ -5,16 +5,6 @@
 from .windows import bash_window, browser_window, python_window
 
 __all__ = [
-<<<<<<< HEAD
-    "bash_window",
-    "browser_window",
-    "build_search_index",
-    "create_intro",
-    "overview",  # ensure documentation tree is built
-    "python_window",
-    "registry",
-    "render_page",
-=======
     'bash_window',
     'browser_window',
     'build_search_index',
@@ -24,5 +14,4 @@
     'registry',
     'redirects',
     'render_page',
->>>>>>> 1d231084
 ]