--- conflicted
+++ resolved
@@ -8,59 +8,40 @@
 
 
 def render_page(documentation: DocumentationPage, *, with_menu: bool = True) -> None:
-    """
-    Render the documentation page.
-
-    Args:
-        documentation (DocumentationPage): The documentation page to render.
-        with_menu (bool, optional): Whether to include the menu. Defaults to True.
-    """
+    """Render the documentation."""
 
     # menu
     if with_menu:
-        with ui.left_drawer().classes(
-            "column no-wrap gap-1 bg-[#eee] dark:bg-[#1b1b1b] mt-[-20px] px-8 py-20"
-        ).style("height: calc(100% + 20px) !important") as menu:
+        with ui.left_drawer() \
+                .classes('column no-wrap gap-1 bg-[#eee] dark:bg-[#1b1b1b] mt-[-20px] px-8 py-20') \
+                .style('height: calc(100% + 20px) !important') as menu:
             if documentation.back_link:
-                ui.markdown(f'[← back]({documentation.back_link or "."})').classes(
-                    "bold-links"
-                )
+                ui.markdown(f'[← back]({documentation.back_link or "."})').classes('bold-links')
             else:
-                ui.markdown("[← Overview](/documentation)").classes("bold-links")
-            ui.markdown(f'**{documentation.heading.replace("*", "")}**').classes("mt-4")
+                ui.markdown('[← Overview](/documentation)').classes('bold-links')
+            ui.markdown(f'**{documentation.heading.replace("*", "")}**').classes('mt-4')
     else:
         menu = None
 
     # header
     add_head_html()
     add_header(menu)
-    ui.add_head_html("<style>html {scroll-behavior: auto;}</style>")
+    ui.add_head_html('<style>html {scroll-behavior: auto;}</style>')
 
     # content
     def render_content():
-        section_heading(documentation.subtitle or "", documentation.heading)
+        section_heading(documentation.subtitle or '', documentation.heading)
         for part in documentation.parts:
             if part.title:
                 if part.link_target:
                     ui.link_target(part.link_target)
                 subheading(part.title, link=part.link, major=part.reference is not None)
             if part.description:
-<<<<<<< HEAD
-                if part.description_format == "md":
-                    description = part.description.replace("param ", "")
-                    html = docutils.core.publish_parts(
-                        description, writer_name="html5_polyglot"
-                    )["html_body"]
-                    ui.html(html).classes("bold-links arrow-links nicegui-markdown")
-                else:
-                    ui.markdown(part.description).classes("bold-links arrow-links")
-=======
                 if part.description_format == 'rst':
                     element = ui.restructured_text(part.description.replace(':param ', ':'))
                 else:
                     element = ui.markdown(part.description)
                 element.classes('bold-links arrow-links rst-param-tables')
->>>>>>> d2f6cede
             if part.ui:
                 part.ui()
             if part.demo:
@@ -68,16 +49,11 @@
             if part.reference:
                 generate_class_doc(part.reference, part.title)
             if part.link:
-                ui.markdown(f"See [more...]({part.link})").classes(
-                    "bold-links arrow-links"
-                )
-
-    with ui.column().classes("w-full p-8 lg:p-16 max-w-[1250px] mx-auto"):
+                ui.markdown(f'See [more...]({part.link})').classes('bold-links arrow-links')
+    with ui.column().classes('w-full p-8 lg:p-16 max-w-[1250px] mx-auto'):
         if documentation.extra_column:
-            with ui.grid().classes(
-                "grid-cols-[2fr_1fr] max-[600px]:grid-cols-[1fr] gap-x-8 gap-y-16"
-            ):
-                with ui.column().classes("w-full"):
+            with ui.grid().classes('grid-cols-[2fr_1fr] max-[600px]:grid-cols-[1fr] gap-x-8 gap-y-16'):
+                with ui.column().classes('w-full'):
                     render_content()
                 with ui.column():
                     documentation.extra_column()
