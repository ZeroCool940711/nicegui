--- conflicted
+++ resolved
@@ -5,274 +5,86 @@
 
 from .examples import Example
 
-SPECIAL_CHARACTERS = re.compile("[^(a-z)(A-Z)(0-9)-]")
+SPECIAL_CHARACTERS = re.compile('[^(a-z)(A-Z)(0-9)-]')
 
 
-def link_target(name: str, offset: str = "0") -> ui.link_target:
-    """
-    Create a link target that can be linked to with a hash.
-
-    Args:
-        name (str): The name of the link target.
-        offset (str, optional): The offset position of the link target. Defaults to '0'.
-
-    Returns:
-        ui.link_target: The created link target.
-
-    Raises:
-        AssertionError: If the parent slot of the link target is None.
-
-    Example:
-        target = link_target('my_target', '10px')
-        target.style('color: red')
-        target.parent_slot.parent.classes('relative')
-    """
-    target = ui.link_target(name).style(f"position: absolute; top: {offset}; left: 0")
+def link_target(name: str, offset: str = '0') -> ui.link_target:
+    """Create a link target that can be linked to with a hash."""
+    target = ui.link_target(name).style(f'position: absolute; top: {offset}; left: 0')
     assert target.parent_slot is not None
-    target.parent_slot.parent.classes("relative")
+    target.parent_slot.parent.classes('relative')
     return target
 
 
 def section_heading(subtitle_: str, title_: str) -> None:
-    """Render a section heading with a subtitle.
-
-    This function is used to render a section heading with a subtitle in a graphical user interface.
-    It takes two parameters: `subtitle_` and `title_`, both of which are strings.
-
-    Parameters:
-        subtitle_ (str): The subtitle to be displayed below the section heading.
-        title_ (str): The main title of the section heading.
-
-    Returns:
-        None
-
-    Example:
-        section_heading("Welcome to NiceGUI", "Getting Started")
-    """
-    ui.label(subtitle_).classes("md:text-lg font-bold")
-    ui.markdown(title_).classes("text-3xl md:text-5xl font-medium mt-[-12px] fancy-em")
+    """Render a section heading with a subtitle."""
+    ui.label(subtitle_).classes('md:text-lg font-bold')
+    ui.markdown(title_).classes('text-3xl md:text-5xl font-medium mt-[-12px] fancy-em')
 
 
 def heading(title_: str) -> ui.markdown:
-    """
-    Render a heading.
-
-    Args:
-        title_ (str): The title of the heading.
-
-    Returns:
-        ui.markdown: The rendered heading.
-
-    Example:
-        >>> heading("Hello, World!")
-        <ui.markdown object at 0x7f9a1c8e8a90>
-    """
-    return ui.markdown(title_).classes(
-        "text-2xl md:text-3xl xl:text-4xl font-medium text-white"
-    )
+    """Render a heading."""
+    return ui.markdown(title_).classes('text-2xl md:text-3xl xl:text-4xl font-medium text-white')
 
 
 def title(content: str) -> ui.markdown:
-    """
-    Render a title.
-
-    Args:
-        content (str): The content of the title.
-
-    Returns:
-        ui.markdown: A Markdown component representing the title.
-
-    Example:
-        >>> title("Hello, World!")
-        <ui.markdown class="text-4xl sm:text-5xl md:text-6xl font-medium fancy-em">Hello, World!</ui.markdown>
-    """
-    return ui.markdown(content).classes(
-        "text-4xl sm:text-5xl md:text-6xl font-medium fancy-em"
-    )
+    """Render a title."""
+    return ui.markdown(content).classes('text-4xl sm:text-5xl md:text-6xl font-medium fancy-em')
 
 
 def subtitle(content: str) -> ui.markdown:
-    """
-    Render a subtitle.
-
-    This function takes a string `content` as input and returns a `ui.markdown` object
-    with the specified content rendered as a subtitle. The rendered subtitle will have
-    the following CSS classes applied: 'text-xl', 'sm:text-2xl', 'md:text-3xl', and 'leading-7'.
-
-    Parameters:
-        content (str): The content to be rendered as a subtitle.
-
-    Returns:
-        ui.markdown: The rendered subtitle as a `ui.markdown` object.
-    """
-    return ui.markdown(content).classes("text-xl sm:text-2xl md:text-3xl leading-7")
+    """Render a subtitle."""
+    return ui.markdown(content).classes('text-xl sm:text-2xl md:text-3xl leading-7')
 
 
 def example_link(example: Example) -> None:
-    """
-    Render a link to an example.
-
-    Args:
-        example (Example): The example object containing the information for the link.
-
-    Returns:
-        None
-
-    This function renders a link to an example. It creates a link element using the `ui.link` function
-    and applies various styles and classes to customize its appearance. The link is rendered with a
-    background color, padding, rounded corners, and a box shadow. The link's target is set to the URL
-    specified in the `example` object.
-
-    The link is composed of two elements: a label and a description. The label is rendered using the
-    `ui.label` function and the description is rendered using the `ui.markdown` function. Additional
-    classes are applied to the label and description to modify their appearance.
-
-    Example usage:
-        example = Example(title='Example Title', description='Example Description', url='https://example.com')
-        example_link(example)
-    """
-    with ui.link(target=example.url).classes(
-        "bg-[#5898d420] p-4 self-stretch rounded flex flex-col gap-2"
-    ).style("box-shadow: 0 1px 2px rgba(0, 0, 0, 0.1)"):
-        ui.label(example.title).classes(replace="font-bold")
-        ui.markdown(example.description).classes(replace="bold-links arrow-links")
+    """Render a link to an example."""
+    with ui.link(target=example.url) \
+            .classes('bg-[#5898d420] p-4 self-stretch rounded flex flex-col gap-2') \
+            .style('box-shadow: 0 1px 2px rgba(0, 0, 0, 0.1)'):
+        ui.label(example.title).classes(replace='font-bold')
+        ui.markdown(example.description).classes(replace='bold-links arrow-links')
 
 
 def features(icon: str, title_: str, items: List[str]) -> None:
-    """
-    Render a list of features.
-
-    Args:
-        icon (str): The icon to be displayed.
-        title_ (str): The title of the feature list.
-        items (List[str]): The list of items to be displayed.
-
-    Returns:
-        None
-
-    Example:
-        features('fa fa-star', 'Features', ['Item 1', 'Item 2', 'Item 3'])
-    """
-    with ui.column().classes("gap-1"):
-        ui.icon(icon).classes(
-            "max-sm:hidden text-3xl md:text-5xl mb-3 text-primary opacity-80"
-        )
-        ui.label(title_).classes("font-bold mb-3")
-        ui.markdown("\n".join(f"- {item}" for item in items)).classes(
-            "bold-links arrow-links -ml-4"
-        )
+    """Render a list of features."""
+    with ui.column().classes('gap-1'):
+        ui.icon(icon).classes('max-sm:hidden text-3xl md:text-5xl mb-3 text-primary opacity-80')
+        ui.label(title_).classes('font-bold mb-3')
+        ui.markdown('\n'.join(f'- {item}' for item in items)).classes('bold-links arrow-links -ml-4')
 
 
 def side_menu() -> ui.left_drawer:
-    """
-    Render the side menu.
-
-    This function creates and returns a `ui.left_drawer` object that represents a side menu.
-    The side menu is styled with a specific background color and positioned at a specific location.
-
-    Returns:
-        ui.left_drawer: The rendered side menu.
-
-    Example:
-        menu = side_menu()
-        # Use the `menu` object to further customize or interact with the side menu.
-    """
-    return (
-        ui.left_drawer()
-        .classes(
-            "column no-wrap gap-1 bg-[#eee] dark:bg-[#1b1b1b] mt-[-20px] px-8 py-20"
-        )
-        .style("height: calc(100% + 20px) !important")
-    )
+    """Render the side menu."""
+    return ui.left_drawer() \
+        .classes('column no-wrap gap-1 bg-[#eee] dark:bg-[#1b1b1b] mt-[-20px] px-8 py-20') \
+        .style('height: calc(100% + 20px) !important')
 
 
-def subheading(
-    text: str,
-    *,
-    link: Optional[str] = None,
-    major: bool = False,
-    anchor_name: Optional[str] = None,
-) -> None:
-    """
-    Render a subheading with an anchor that can be linked to with a hash.
-
-    Args:
-        text (str): The text to be displayed as the subheading.
-        link (Optional[str]): The URL to link the subheading to. Defaults to None.
-        major (bool): Whether the subheading is a major heading. Defaults to False.
-        anchor_name (Optional[str]): The name of the anchor. If not provided, a name will be generated based on the text. Defaults to None.
-
-    Returns:
-        None
-
-    Raises:
-        None
-
-    Examples:
-        # Render a subheading without a link
-        subheading("Subheading")
-
-        # Render a subheading with a link
-        subheading("Subheading", link="https://example.com")
-
-        # Render a major subheading with a link and a custom anchor name
-        subheading("Subheading", link="https://example.com", major=True, anchor_name="custom-anchor")
-    """
+def subheading(text: str, *, link: Optional[str] = None, major: bool = False, anchor_name: Optional[str] = None) -> None:
+    """Render a subheading with an anchor that can be linked to with a hash."""
     name = anchor_name or create_anchor_name(text)
-    ui.html(f'<div id="{name}"></div>').style("position: relative; top: -90px")
-    with ui.row().classes("gap-2 items-center relative"):
-        classes = "text-3xl" if major else "text-2xl"
+    ui.html(f'<div id="{name}"></div>').style('position: relative; top: -90px')
+    with ui.row().classes('gap-2 items-center relative'):
+        classes = 'text-3xl' if major else 'text-2xl'
         if link:
             ui.link(text, link).classes(classes)
         else:
             ui.label(text).classes(classes)
-        with ui.link(target=f"#{name}").classes("absolute").style(
-            "transform: translateX(-150%)"
-        ):
-            ui.icon("link", size="sm").classes("opacity-10 hover:opacity-80")
-    drawers = [
-        element
-        for element in context.get_client().elements.values()
-        if isinstance(element, ui.left_drawer)
-    ]
+        with ui.link(target=f'#{name}').classes('absolute').style('transform: translateX(-150%)'):
+            ui.icon('link', size='sm').classes('opacity-10 hover:opacity-80')
+    drawers = [element for element in context.get_client().elements.values() if isinstance(element, ui.left_drawer)]
     if drawers:
         menu = drawers[0]
         with menu:
-
             async def click():
-                if await ui.run_javascript(
-                    '!!document.querySelector("div.q-drawer__backdrop")', timeout=5.0
-                ):
+                if await ui.run_javascript('!!document.querySelector("div.q-drawer__backdrop")', timeout=5.0):
                     menu.hide()
-<<<<<<< HEAD
-                    ui.open(f"#{name}")
-
-            ui.link(text, target=f"#{name}").props("data-close-overlay").on(
-                "click", click, []
-            ).classes("font-bold mt-4" if major else "")
-=======
                     ui.navigate.to(f'#{name}')
             ui.link(text, target=f'#{name}').props('data-close-overlay').on('click', click, []) \
                 .classes('font-bold mt-4' if major else '')
->>>>>>> fb3666a1
 
 
 def create_anchor_name(text: str) -> str:
-    """
-    Create an anchor name that can be linked to with a hash.
-
-    This function takes a string as input and replaces any special characters
-    (excluding alphanumeric characters, underscores, and hyphens) with an
-    underscore. It then converts the resulting string to lowercase.
-
-    Parameters:
-        text (str): The input text for creating the anchor name.
-
-    Returns:
-        str: The anchor name that can be used for linking.
-
-    Example:
-        >>> create_anchor_name("Hello, World!")
-        'hello_world'
-    """
-    return SPECIAL_CHARACTERS.sub("_", text).lower()+    """Create an anchor name that can be linked to with a hash."""
+    return SPECIAL_CHARACTERS.sub('_', text).lower()