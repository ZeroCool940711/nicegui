from nicegui import ui


@ui.page("/subpage")
def subpage():
<<<<<<< HEAD
    """
    Renders a subpage with a label, a link, and a button.
=======
    ui.label('This is a subpage').classes('text-h5 mx-auto mt-24')
    ui.link('Navigate to the index page.', '/').classes('text-lg mx-auto')
    ui.button('back', on_click=lambda: ui.navigate.to('/')).classes('mx-auto')
>>>>>>> fb3666a1

    This function is responsible for rendering a subpage in the NiceGUI application.
    It displays a label indicating that it is a subpage, a link to navigate back to the index page,
    and a button to go back to the previous page.

    Usage:
        - Call this function to render the subpage in the NiceGUI application.

    Example:
        subpage()
    """
    ui.label("This is a subpage").classes("text-h5 mx-auto mt-24")
    ui.link("Navigate to the index page.", "/").classes("text-lg mx-auto")
    ui.button("back", on_click=lambda: ui.open("/")).classes("mx-auto")


@ui.page("/")
def index():
    """
    Renders the main page of the NiceGUI app hosted on a subpath.

    This function creates a card element with centered text labels to demonstrate
    hosting a NiceGUI app on a subpath. The labels provide information about the app
    being available below "/nicegui" without the need for the code to know the subpath.

    Usage:
        - Call this function to render the main page of the app.

    Example:
        index()

    """
    with ui.card().classes("mx-auto p-24 items-center text-center"):
        ui.label("This demonstrates hosting of a NiceGUI app on a subpath.").classes(
            "text-h5"
        )
        ui.label(
            'As you can see the entire app is available below "/nicegui".'
        ).classes("text-lg")
        ui.label("But the code here does not need to know that.").classes("text-lg")
        ui.link("Navigate to a subpage.", "subpage").classes("text-lg")


ui.run()<|MERGE_RESOLUTION|>--- conflicted
+++ resolved
@@ -1,57 +1,20 @@
 from nicegui import ui
 
 
-@ui.page("/subpage")
+@ui.page('/subpage')
 def subpage():
-<<<<<<< HEAD
-    """
-    Renders a subpage with a label, a link, and a button.
-=======
     ui.label('This is a subpage').classes('text-h5 mx-auto mt-24')
     ui.link('Navigate to the index page.', '/').classes('text-lg mx-auto')
     ui.button('back', on_click=lambda: ui.navigate.to('/')).classes('mx-auto')
->>>>>>> fb3666a1
-
-    This function is responsible for rendering a subpage in the NiceGUI application.
-    It displays a label indicating that it is a subpage, a link to navigate back to the index page,
-    and a button to go back to the previous page.
-
-    Usage:
-        - Call this function to render the subpage in the NiceGUI application.
-
-    Example:
-        subpage()
-    """
-    ui.label("This is a subpage").classes("text-h5 mx-auto mt-24")
-    ui.link("Navigate to the index page.", "/").classes("text-lg mx-auto")
-    ui.button("back", on_click=lambda: ui.open("/")).classes("mx-auto")
 
 
-@ui.page("/")
+@ui.page('/')
 def index():
-    """
-    Renders the main page of the NiceGUI app hosted on a subpath.
-
-    This function creates a card element with centered text labels to demonstrate
-    hosting a NiceGUI app on a subpath. The labels provide information about the app
-    being available below "/nicegui" without the need for the code to know the subpath.
-
-    Usage:
-        - Call this function to render the main page of the app.
-
-    Example:
-        index()
-
-    """
-    with ui.card().classes("mx-auto p-24 items-center text-center"):
-        ui.label("This demonstrates hosting of a NiceGUI app on a subpath.").classes(
-            "text-h5"
-        )
-        ui.label(
-            'As you can see the entire app is available below "/nicegui".'
-        ).classes("text-lg")
-        ui.label("But the code here does not need to know that.").classes("text-lg")
-        ui.link("Navigate to a subpage.", "subpage").classes("text-lg")
+    with ui.card().classes('mx-auto p-24 items-center text-center'):
+        ui.label('This demonstrates hosting of a NiceGUI app on a subpath.').classes('text-h5')
+        ui.label('As you can see the entire app is available below "/nicegui".').classes('text-lg')
+        ui.label('But the code here does not need to know that.').classes('text-lg')
+        ui.link('Navigate to a subpage.', 'subpage').classes('text-lg')
 
 
 ui.run()