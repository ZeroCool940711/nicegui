#!/usr/bin/env python3
from datetime import datetime
from typing import List, Tuple
from uuid import uuid4

from nicegui import Client, ui

messages: List[Tuple[str, str, str, str]] = []


@ui.refreshable
def chat_messages(own_id: str) -> None:
    """
    Display chat messages in the UI.

    This function iterates over the `messages` list and displays each message in the UI using the `ui.chat_message`
    function. It also scrolls the chat window to the bottom using JavaScript.

    Parameters:
        own_id (str): The ID of the user who is viewing the chat messages.

    Returns:
        None
    """
    for user_id, avatar, text, stamp in messages:
        ui.chat_message(text=text, stamp=stamp, avatar=avatar, sent=own_id == user_id)
    ui.run_javascript("window.scrollTo(0, document.body.scrollHeight)")


@ui.page("/")
async def main(client: Client):
    """
    Entry point for the chat application.

    Args:
        client (Client): The client object used for communication with the server.

    Returns:
        None

    Description:
        This function sets up the chat application UI and handles user interactions.
        It creates a unique user ID and generates an avatar image URL using the user ID.
        The function adds custom CSS styles to the UI and creates the UI components for the chat app.
        It also connects to the server using the provided client object.

        The user can enter messages in the input field and press Enter to send the message.
        The sent messages are stored in a list along with the user ID, avatar, message text, and timestamp.
        The chat messages are displayed in a UI component called `chat_messages`.

        Note:
            - The `chat_messages` function is assumed to be defined elsewhere.
            - The `Client` class is assumed to be imported and instantiated before calling this function.

        Example:
            client = Client()
            await main(client)
    """

    def send() -> None:
        """
        Sends a message in the chat app.

        This function adds a new message to the chat, including the user ID, avatar, message text, and timestamp.
        After sending the message, it clears the input field and refreshes the chat messages.

        Returns:
            None
        """
        stamp = datetime.utcnow().strftime("%X")
        messages.append((user_id, avatar, text.value, stamp))
        text.value = ""
        chat_messages.refresh()

    user_id = str(uuid4())
    avatar = f"https://robohash.org/{user_id}?bgset=bg2"

<<<<<<< HEAD
    anchor_style = r"a:link, a:visited {color: inherit !important; text-decoration: none; font-weight: 500}"
    ui.add_head_html(f"<style>{anchor_style}</style>")
    with ui.footer().classes("bg-white"), ui.column().classes(
        "w-full max-w-3xl mx-auto my-6"
    ):
        with ui.row().classes("w-full no-wrap items-center"):
            with ui.avatar().on("click", lambda: ui.open(main)):
=======
    anchor_style = r'a:link, a:visited {color: inherit !important; text-decoration: none; font-weight: 500}'
    ui.add_head_html(f'<style>{anchor_style}</style>')
    with ui.footer().classes('bg-white'), ui.column().classes('w-full max-w-3xl mx-auto my-6'):
        with ui.row().classes('w-full no-wrap items-center'):
            with ui.avatar().on('click', lambda: ui.navigate.to(main)):
>>>>>>> fb3666a1
                ui.image(avatar)
            text = (
                ui.input(placeholder="message")
                .on("keydown.enter", send)
                .props("rounded outlined input-class=mx-3")
                .classes("flex-grow")
            )
        ui.markdown("simple chat app built with [NiceGUI](https://nicegui.io)").classes(
            "text-xs self-end mr-8 m-[-1em] text-primary"
        )

    await (
        client.connected()
    )  # chat_messages(...) uses run_javascript which is only possible after connecting
    with ui.column().classes("w-full max-w-2xl mx-auto items-stretch"):
        chat_messages(user_id)


ui.run()<|MERGE_RESOLUTION|>--- conflicted
+++ resolved
@@ -10,102 +10,35 @@
 
 @ui.refreshable
 def chat_messages(own_id: str) -> None:
-    """
-    Display chat messages in the UI.
-
-    This function iterates over the `messages` list and displays each message in the UI using the `ui.chat_message`
-    function. It also scrolls the chat window to the bottom using JavaScript.
-
-    Parameters:
-        own_id (str): The ID of the user who is viewing the chat messages.
-
-    Returns:
-        None
-    """
     for user_id, avatar, text, stamp in messages:
         ui.chat_message(text=text, stamp=stamp, avatar=avatar, sent=own_id == user_id)
-    ui.run_javascript("window.scrollTo(0, document.body.scrollHeight)")
+    ui.run_javascript('window.scrollTo(0, document.body.scrollHeight)')
 
 
-@ui.page("/")
+@ui.page('/')
 async def main(client: Client):
-    """
-    Entry point for the chat application.
-
-    Args:
-        client (Client): The client object used for communication with the server.
-
-    Returns:
-        None
-
-    Description:
-        This function sets up the chat application UI and handles user interactions.
-        It creates a unique user ID and generates an avatar image URL using the user ID.
-        The function adds custom CSS styles to the UI and creates the UI components for the chat app.
-        It also connects to the server using the provided client object.
-
-        The user can enter messages in the input field and press Enter to send the message.
-        The sent messages are stored in a list along with the user ID, avatar, message text, and timestamp.
-        The chat messages are displayed in a UI component called `chat_messages`.
-
-        Note:
-            - The `chat_messages` function is assumed to be defined elsewhere.
-            - The `Client` class is assumed to be imported and instantiated before calling this function.
-
-        Example:
-            client = Client()
-            await main(client)
-    """
-
     def send() -> None:
-        """
-        Sends a message in the chat app.
-
-        This function adds a new message to the chat, including the user ID, avatar, message text, and timestamp.
-        After sending the message, it clears the input field and refreshes the chat messages.
-
-        Returns:
-            None
-        """
-        stamp = datetime.utcnow().strftime("%X")
+        stamp = datetime.utcnow().strftime('%X')
         messages.append((user_id, avatar, text.value, stamp))
-        text.value = ""
+        text.value = ''
         chat_messages.refresh()
 
     user_id = str(uuid4())
-    avatar = f"https://robohash.org/{user_id}?bgset=bg2"
+    avatar = f'https://robohash.org/{user_id}?bgset=bg2'
 
-<<<<<<< HEAD
-    anchor_style = r"a:link, a:visited {color: inherit !important; text-decoration: none; font-weight: 500}"
-    ui.add_head_html(f"<style>{anchor_style}</style>")
-    with ui.footer().classes("bg-white"), ui.column().classes(
-        "w-full max-w-3xl mx-auto my-6"
-    ):
-        with ui.row().classes("w-full no-wrap items-center"):
-            with ui.avatar().on("click", lambda: ui.open(main)):
-=======
     anchor_style = r'a:link, a:visited {color: inherit !important; text-decoration: none; font-weight: 500}'
     ui.add_head_html(f'<style>{anchor_style}</style>')
     with ui.footer().classes('bg-white'), ui.column().classes('w-full max-w-3xl mx-auto my-6'):
         with ui.row().classes('w-full no-wrap items-center'):
             with ui.avatar().on('click', lambda: ui.navigate.to(main)):
->>>>>>> fb3666a1
                 ui.image(avatar)
-            text = (
-                ui.input(placeholder="message")
-                .on("keydown.enter", send)
-                .props("rounded outlined input-class=mx-3")
-                .classes("flex-grow")
-            )
-        ui.markdown("simple chat app built with [NiceGUI](https://nicegui.io)").classes(
-            "text-xs self-end mr-8 m-[-1em] text-primary"
-        )
+            text = ui.input(placeholder='message').on('keydown.enter', send) \
+                .props('rounded outlined input-class=mx-3').classes('flex-grow')
+        ui.markdown('simple chat app built with [NiceGUI](https://nicegui.io)') \
+            .classes('text-xs self-end mr-8 m-[-1em] text-primary')
 
-    await (
-        client.connected()
-    )  # chat_messages(...) uses run_javascript which is only possible after connecting
-    with ui.column().classes("w-full max-w-2xl mx-auto items-stretch"):
+    await client.connected()  # chat_messages(...) uses run_javascript which is only possible after connecting
+    with ui.column().classes('w-full max-w-2xl mx-auto items-stretch'):
         chat_messages(user_id)
 
-
 ui.run()