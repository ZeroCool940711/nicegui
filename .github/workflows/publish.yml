--- conflicted
+++ resolved
@@ -136,15 +136,6 @@
       - name: Update version in pyproject.toml
         run: python .github/workflows/update_pyproject.py $(echo ${GITHUB_REF/refs\/tags\//})
 
-<<<<<<< HEAD
-      - name: Update color.py
-        run: python .github/workflows/update_colors.py
-
-      - name: Update icon.py
-        run: python .github/workflows/update_icons.py
-
-=======
->>>>>>> 7a0ba35a
       - name: Update version in pyproject.toml
         run: python .github/workflows/update_pyproject.py $(echo ${GITHUB_REF/refs\/tags\//})
 
@@ -152,13 +143,8 @@
         run: |
           git config --global user.name "github-actions[bot]"
           git config --global user.email "41898282+github-actions[bot]@users.noreply.github.com"
-<<<<<<< HEAD
-          git add CITATION.cff pyproject.toml nicegui/color.py nicegui/icon.py
-          git commit -m "Update citation.cff, pyproject.toml, nicegui/color.py and nicegui/icon.py"
-=======
           git add CITATION.cff pyproject.toml
           git commit -m "Update citation.cff, pyproject.toml"
->>>>>>> 7a0ba35a
           git push origin HEAD:main
 
   verify:
